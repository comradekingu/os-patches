/* -*- Mode: vala; indent-tabs-mode: t; c-basic-offset: 8; tab-width: 8 -*- */
/* Serializable.vala
 *
 * Copyright (C) 2011-2013  Richard Schwarting <aquarichy@gmail.com>
 + Copyright (C) 2013  Daniel Espinosa <esodan@gmail.com>
 *
 * This library is free software; you can redistribute it and/or
 * modify it under the terms of the GNU Lesser General Public
 * License as published by the Free Software Foundation; either
 * version 2.1 of the License, or (at your option) any later version.

 * This library is distributed in the hope that it will be useful,
 * but WITHOUT ANY WARRANTY; without even the implied warranty of
 * MERCHANTABILITY or FITNESS FOR A PARTICULAR PURPOSE.  See the GNU
 * Lesser General Public License for more details.

 * You should have received a copy of the GNU Lesser General Public
 * License along with this library; if not, see <http://www.gnu.org/licenses/>.
 *
 * Authors:
 *      Richard Schwarting <aquarichy@gmail.com>
 *      Daniel Espinosa <esodan@gmail.com>
 */


/*
  Version 3: json-glib version

  PLAN:
  * add support for GObject Introspection to allow us to serialise non-property members

  json-glib
  * has functions to convert XML structures into Objects and vice versa
  * can convert simple objects automatically
  * richer objects need to implement interface

  json_serializable_real_serialize -> json_serialize_pspec
  * how do these get used with GInterfaces?  are these default methods like with superclasses?
  * TODO: I don't think vala does multiple inheritance, so do we want GXml.Serializable to be an interface or a superclass?

  json_serializable_default_{de,}serialize_property -> json_serializable_real_{de,}serialize

  json_serializable_{de,}serialize_property -> iface->{de,}serialize_property
    these all get init'd to -> json_serializable_real_{de,}serialize_property
      these all call -> json_{de,}serialize_pspec

  json_serializable_{find,list,get,set}_propert{y,ies} -> iface->{find,list,get,set}_propert{y,ies}
    these all get init'd to -> json_serializable_real_{find,list,get,set}_propert{y,ies}
	  these all call -> g_object_{class,}_{find,list,get,set}_propert{y,ies}
 */

using GXml;

namespace GXml {
	/**
	 * Interface allowing implementors direct control over serialisation of properties and other data
	 *
	 * A class that implements this interface will still be passed
	 * to {@link GXml.Serialization.serialize_object} for
	 * serialization.  That function will check whether the object
	 * implements {@link GXml.Serializable} and will then prefer
	 * overridden methods instead of standard ones.  Most of the
	 * methods for this interface can indicate (via return value)
	 * that, for a given property, the standard serialization
	 * approach should be used instead.  Indeed, not all methods
	 * need to be implemented, but some accompany one another and
	 * should be implemented carefully, corresponding to one
	 * another.  You can also create virtual properties from
	 * non-public property fields to enable their serialization.
	 *
	 * For an example, look in tests/XmlSerializableTest
	 */
	public interface Serializable : GLib.Object {
		/**
		 * Defines the way to set DomNode name.
		 *
<<<<<<< HEAD
		 * By default is set to object's type's name lowercase.
=======
		 * Interface method to handle deserialization of an
		 * individual property.  The implementing class
		 * receives a description of the property and the
		 * {@link GXml.Node} that contains the content.  The
		 * implementing {@link GXml.Serializable} object can extract
		 * the data from the {@link GXml.Node} and store it in its
		 * property itself. Note that the {@link GXml.Node} may be
		 * as simple as a {@link GXml.Text} that stores the data as a
		 * string.
>>>>>>> 69f18f19
		 *
		 * This property must be ignored on serialisation.
		 */
		public abstract string serializable_node_name { get; protected set; }

		public abstract bool serializable_property_use_nick { get; set; }
		/**
		 * Store all properties to be ignored on serialization.
		 *
<<<<<<< HEAD
		 * Implementors: By default {@link list_serializable_properties} initialize
		 * this property to store all public properties, except this one.
=======
		 * @param property_name the name of the property as a string
		 * @param spec the {@link GLib.ParamSpec} describing the property.
		 * @param property_node the {@link GXml.Node} encapsulating data to deserialize
		 * @return `true` if the property was handled, `false` if {@link GXml.Serialization} should handle it.
>>>>>>> 69f18f19
		 */
		public abstract HashTable<string,GLib.ParamSpec>  ignored_serializable_properties { get; protected set; }
		/**
		 * On deserialization stores any {@link DomNode} not used on this
		 * object, but exists in current XML file.
		 *
		 * This property must be ignored on serialisation.
		 */
<<<<<<< HEAD
		public abstract HashTable<string,GXml.DomNode>    unknown_serializable_property { get; protected set; }

		/**
		 * Used by to add content in an {@link GXml.Element}.
		 *
		 * This property must be ignored on serialisation.
		 */
		public abstract string?  serialized_xml_node_value { get; protected set; default = null; }

		/**
		 * Serialize this object.
		 *
		 * @doc an {@link GXml.Document} object to serialise to 
		 */
		public virtual DomNode? serialize (DomNode node) throws DomError
		{
			Document doc;
			if (node is Document)
				doc = (Document) node;
			else
				doc = node.owner_document;
			GLib.message ("Serialing on ..." + node.node_name);
			var element = doc.create_element (serializable_node_name);
			node.append_child (element);
			if (serialized_xml_node_value != null)
				element.content = serialized_xml_node_value;
			GLib.message ("Node Value is: ?" + element.content);
			foreach (ParamSpec spec in list_serializable_properties ()) {
				GLib.message ("Property to Serialize: " + spec.name);
				serialize_property (element, spec);
			}
			GLib.message ("Added a new top node: " + element.node_name);
			return element;
=======
		public virtual bool deserialize_property (string property_name, /* out GLib.Value value,*/ GLib.ParamSpec spec, GXml.Node property_node) {
			return false; // default deserialize_property gets used
>>>>>>> 69f18f19
		}

		/**
		 * Handles serializing individual properties.
		 *
		 * Interface method to handle serialization of an
		 * individual property.  The implementing class
		 * receives a description of it, and should create a
		 * {@link GXml.Node} that encapsulates the property.
		 * {@link GXml.Serialization} will embed the {@link GXml.Node} into
		 * a "Property" {@link GXml.Element}, so the {@link GXml.Node}
		 * returned can often be something as simple as
		 * {@link GXml.Text}.
		 *
		 * To let {@link GXml.Serialization} attempt to automatically
		 * serialize the property itself, do not implement
		 * this method.  If the method returns %NULL,
		 * {@link GXml.Serialization} will attempt handle it itsel.
		 *
		 * @param property_name string name of a property to serialize.
		 * @param spec the {@link GLib.ParamSpec} describing the property.
		 * @param doc the {@link GXml.Document} the returned {@link GXml.Node} should belong to
		 * @return a new {@link GXml.Node}, or `null`
		 */
		public virtual GXml.DomNode? serialize_property (Element element,
		                                                 GLib.ParamSpec prop)
		                                                 throws DomError
		{
			if (prop.value_type.is_a (typeof (Serializable))) 
			{
				GLib.message (@"$(prop.name) Is a Serializable");
				var v = Value (typeof (Object));
				get_property (prop.name, ref v);
				var obj = (Serializable) v.get_object ();
				return obj.serialize (element);
			}
			DomNode node = null;
			Value oval = Value (prop.value_type);
			get_property (prop.name, ref oval);
			string val = "";
			if (Value.type_transformable (prop.value_type, typeof (string)))
			{
				Value rval = Value (typeof (string));
				oval.transform (ref rval);
				val = rval.dup_string ();
				string attr_name = prop.name.down ();
				var attr = element.get_attribute_node (attr_name);
				if (attr == null) {
					GLib.message (@"New Attr to add... $(attr_name)");
					element.set_attribute (attr_name, val);
				}
				else
					attr.value = val;
				return (DomNode) attr;
			}
			this.serialize_unknown_property (element, prop, out node);
			return node;
		}

		/**
		 * Deserialize this object.
		 *
		 * @node {@link GXml.DomNode} used to deserialize from.
		 */
		public virtual DomNode? deserialize (DomNode node)
		                                     throws SerializableError,
		                                            DomError
		{
			Document doc;
			if (node is Document) {
				doc = (Document) node;
				return_val_if_fail (doc.document_element != null, null);
			}
			else
				doc = node.owner_document;
			Element element;
			if (node is Element)
				element = (Element) node;
			else
				element = (Element) doc.document_element;
			return_val_if_fail (element.node_name.down () == serializable_node_name, null);
			foreach (Attr attr in element.attributes.get_values ())
			{
				GLib.message (@"Deseralizing Attribute: $(attr.name)");
				deserialize_property (attr);
			}
			if (element.has_child_nodes ())
			{
				GLib.message ("Have child Elements ...");
				foreach (DomNode n in element.child_nodes)
				{
					GLib.message (@"Deseralizing Element: $(n.node_name)");
					deserialize_property (n);
				}
			}
			if (element.content != null)
					serialized_xml_node_value = element.content;
			return null;
		}
		/**
		 * Handles deserializing individual properties.
		 *
		 * Interface method to handle deserialization of an
		 * individual property.  The implementing class
		 * receives a description of the property and the
		 * {@link GXml.DomNode} that contains the content.  The
		 * implementing {@link GXml.Serializable} object can extract
		 * the data from the {@link GXml.DomNode} and store it in its
		 * property itself. Note that the {@link GXml.DomNode} may be
		 * as simple as a {@link GXml.Text} that stores the data as a
		 * string.
		 *
		 * @param property_name the name of the property as a string
		 * @param spec the {@link GLib.ParamSpec} describing the property.
		 * @param property_node the {@link GXml.DomNode} encapsulating data to deserialize
		 * @return `true` if the property was handled, `false` if {@link GXml.Serialization} should handle it.
		 */
<<<<<<< HEAD
		public virtual bool deserialize_property (GXml.DomNode property_node)
		                                          throws SerializableError,
		                                          DomError
		{
			bool ret = false;
			var prop = find_property_spec (property_node.node_name);
			if (prop == null) {
				GLib.message ("Found Unknown property: " + property_node.node_name);
				// FIXME: Event emit
				unknown_serializable_property.set (property_node.node_name, property_node);
				return true;
			}
			if (prop.value_type.is_a (typeof (Serializable)))
			{
				GLib.message (@"$(prop.name): Is Serializable...");
				Value vobj = Value (typeof(Object));
				get_property (prop.name, ref vobj);
				if (vobj.get_object () == null) {
					var obj = Object.new  (prop.value_type);
					((Serializable) obj).deserialize (property_node);
					set_property (prop.name, obj);
				}
				else
					((Serializable) vobj.get_object ()).deserialize (property_node);
				return true;
			}
			else {
				Value val = Value (prop.value_type);
				if (Value.type_transformable (typeof (DomNode), prop.value_type))
				{
					Value tmp = Value (typeof (DomNode));
					tmp.set_object (property_node);
					ret = tmp.transform (ref val);
					set_property (prop.name, val);
					return ret;
				}
				if (property_node is GXml.Attr)
				{
					Value ptmp = Value (typeof (string));
					ptmp.set_string (property_node.node_value);
					if (Value.type_transformable (typeof (string), prop.value_type))
						ret = ptmp.transform (ref val);
					else
						ret = string_to_gvalue (property_node.node_value, ref val);
					set_property (prop.name, val);
					return ret;
				}
			}
			// Attribute can't be deseralized with standard methods. Up to the implementor.
			this.deserialize_unknown_property (property_node, prop);
			return true;
=======
		public virtual GXml.Node? serialize_property (string property_name, /*GLib.Value value, */ GLib.ParamSpec spec, GXml.Document doc) {
			return null; // default serialize_property gets used
>>>>>>> 69f18f19
		}

		/**
		 * Signal to serialize unknown properties.
		 * 
		 * @node a {@link GXml.DomNode} to add attribute or child nodes to
		 * @prop a {@link GLib.ParamSpec} describing attribute to serialize
		 * @attribute set to the {@link GXml.Attr} representing this attribute
		 */
		public signal void serialize_unknown_property (DomNode element, ParamSpec prop, out DomNode node);

		/**
		 * Signal to deserialize array properties.
		 *
		 * @node a {@link GXml.DomNode} to get attribute from
		 * @prop a {@link GLib.ParamSpec} describing attribute to deserialize
		 */
		public signal void deserialize_unknown_property (DomNode node, ParamSpec prop);

		/*
		 * Handles finding the {@link GLib.ParamSpec} for a given property.
		 *
		 * @param property_name the name of a property to obtain a {@link GLib.ParamSpec} for
		 * @return a {@link GLib.ParamSpec} describing the named property
		 *
		 * {@link GXml.Serialization} uses {@link
		 * GLib.ObjectClass.find_property} (as well as {@link
		 * GLib.ObjectClass.list_properties}, {@link
		 * GLib.Object.get_property}, and {@link
		 * GLib.Object.set_property}) to manage serialization
		 * of properties.  {@link GXml.Serializable} gives the
		 * implementing class an opportunity to override
		 * {@link GLib.ObjectClass.find_property} to control
		 * what properties exist for {@link GXml.Serialization}'s
		 * purposes.
		 *
		 * For instance, if an object has private data fields
		 * that are not installed public properties, but that
		 * should be serialized, find_property can be defined
		 * to return a {@link GLib.ParamSpec} for non-installed
		 * properties.  Other {@link GXml.Serializable} functions
		 * should be consistent with it.
		 *
		 * An implementing class might wish to maintain such
		 * {@link GLib.ParamSpec} s separately, rather than creating new
		 * ones for each call.
		 */
		public virtual GLib.ParamSpec? find_property_spec (string property_name) {
			init_properties ();
			string pn = property_name.down ();
			if (ignored_serializable_properties.contains (pn)) {
				return null;
			}
			return get_class ().find_property (pn);
		}

		/**
		 * Used internally to initialize {@link ignored_serializable_properties} property
		 * and default not to be serialized properties. Unless you override any function 
		 * is not required to be called at class implementor's construction time.
		 *
		 */
		public virtual void init_properties ()
		{
			if (ignored_serializable_properties == null) {
				ignored_serializable_properties = new HashTable<string,ParamSpec> (str_hash, str_equal);
				ignored_serializable_properties.set ("ignored-serializable-properties",
				                                     get_class ().find_property("ignored-serializable-properties"));
				ignored_serializable_properties.set ("unknown-serializable-property",
				                                     get_class ().find_property("unknown-serializable-property"));
				ignored_serializable_properties.set ("serialized-xml-node-value",
				                                     get_class ().find_property("serialized-xml-node-value"));
				ignored_serializable_properties.set ("serializable-property-use-nick",
				                                     get_class ().find_property("serializable-property-use-nick"));
				ignored_serializable_properties.set ("serializable-node-name",
				                                     get_class ().find_property("serializable-node-name"));
			}
			if (unknown_serializable_property == null) {
				unknown_serializable_property = new HashTable<string,GXml.DomNode> (str_hash, str_equal);
			}
		}

		/*
		 * List the known properties for an object's class
		 *
		 * @return an array of {@link GLib.ParamSpec} of
		 * "properties" for the object.
		 *
		 * {@link GXml.Serialization} uses
		 * {@link GLib.ObjectClass.list_properties} (as well as
		 * {@link GLib.ObjectClass.find_property},
		 * {@link GLib.Object.get_property}, and {@link GLib.Object.set_property})
		 * to manage serialization of an object's properties.
		 * {@link GXml.Serializable} gives an implementing class an
		 * opportunity to override
		 * {@link GLib.ObjectClass.list_properties} to control which
		 * properties exist for {@link GXml.Serialization}'s purposes.
		 *
		 * For instance, if an object has private data fields
		 * that are not installed public properties, but that
		 * should be serialized, list_properties can be
		 * defined to return a list of {@link GLib.ParamSpec} s covering
		 * all the "properties" to serialize.  Other
		 * {@link GXml.Serializable} functions should be consistent
		 * with it.
		 *
		 * An implementing class might wish to maintain such
		 * {@link GLib.ParamSpec} s separately, rather than creating new
		 * ones for each call.
		 */
		public virtual GLib.ParamSpec[] list_serializable_properties ()
		{
			init_properties ();
			ParamSpec[] props = {};
			foreach (ParamSpec spec in this.get_class ().list_properties ()) {
				if (!ignored_serializable_properties.contains (spec.name)) {
					props += spec;
				}
			}
			return props;
		}

		/*
		 * Get a string version of the specified property
		 *
		 * @param spec The property we're retrieving as a string.
		 *
		 * {@link GXml.Serialization} uses {@link GLib.Object.get_property} (as
		 * well as {@link GLib.ObjectClass.find_property},
		 * {@link GLib.ObjectClass.list_properties}, and
		 * {@link GLib.Object.set_property}) to manage serialization of
		 * an object's properties.  {@link GXml.Serializable} gives an
		 * implementing class an opportunity to override
		 * {@link GLib.Object.get_property} to control what value is
		 * returned for a given parameter.
		 *
		 * For instance, if an object has private data fields
		 * that are not installed public properties, but that
		 * should be serialized,
		 * {@link GXml.Serializable.get_property} can be used to
		 * handle this case as a virtual property, supported
		 * by the other {@link GXml.Serializable} functions.
		 *
		 * `spec` is usually obtained from list_properties or find_property.
		 *
		 * As indicated by its name, `str_value` is a {@link GLib.Value}
		 * that wants to hold a string type.
		 *
		 * @todo: why not just return a string? :D Who cares
		 * how analogous it is to {@link GLib.Object.get_property}? :D
		 */
		public virtual string get_property_value (GLib.ParamSpec spec) 
		{
			Value val = Value (spec.value_type);
			if (!ignored_serializable_properties.contains (spec.name))
			{
				Value ret = "";
				((GLib.Object)this).get_property (spec.name, ref val);
				if (Value.type_transformable (val.type (), typeof (string)))
				{
					val.transform (ref ret);
					return ret.dup_string ();
				}
			}
			return "";
		}
		/*
		 * Set a property's value.
		 *
		 * @param spec Specifies the property whose value will be set
		 * @param val The value to set the property to.
		 *
		 * {@link GXml.Serialization} uses {@link GLib.Object.set_property} (as
		 * well as {@link GLib.ObjectClass.find_property},
		 * {@link GLib.ObjectClass.list_properties}, and
		 * {@link GLib.Object.get_property}) to manage serialization of
		 * an object's properties.  {@link GXml.Serializable} gives an
		 * implementing class an opportunity to override
		 * {@link GLib.Object.set_property} to control how a property's
		 * value is set.
		 *
		 * For instance, if an object has private data fields
		 * that are not installed public properties, but that
		 * should be serialized,
		 * {@link GXml.Serializable.set_property} can be used to
		 * handle this case as a virtual property, supported
		 * by the other {@link GXml.Serializable} functions.
		 */
		public virtual void set_property_value (GLib.ParamSpec spec, GLib.Value val)
		{
			if (!ignored_serializable_properties.contains (spec.name)) {
				((GLib.Object)this).set_property (spec.name, val);
			}
		}
				/* TODO:
		 * - can't seem to pass delegates on struct methods to another function :(
		 * - no easy string_to_gvalue method in GValue :(
		 */

		/**
		 * Transforms a string into another type hosted by {@link GLib.Value}.
		 *
		 * A utility function that handles converting a string
		 * representation of a value into the type specified by the
		 * supplied #GValue dest.  A #GXmlSerializableError will be
		 * set if the string cannot be parsed into the desired type.
		 *
		 * @param str the string to transform into the given #GValue object
		 * @param dest the #GValue out parameter that will contain the parsed value from the string
		 * @return `true` if parsing succeeded, otherwise `false`
		 */
		/*
		 * @todo: what do functions written in Vala return in C when
		 * they throw an exception?  NULL/0/FALSE?
		 */
		public static bool string_to_gvalue (string str, ref GLib.Value dest)
		                                     throws SerializableError
		{
			Type t = dest.type ();
			GLib.Value dest2 = Value (t);
			bool ret = false;

			if (t == typeof (int64)) {
				int64 val;
				if (ret = int64.try_parse (str, out val)) {
					dest2.set_int64 (val);
				}
			} else if (t == typeof (int)) {
				int64 val;
				if (ret = int64.try_parse (str, out val)) {
					dest2.set_int ((int)val);
				}
			} else if (t == typeof (long)) {
				int64 val;
				if (ret = int64.try_parse (str, out val)) {
					dest2.set_long ((long)val);
				}
			} else if (t == typeof (uint)) {
				uint64 val;
				if (ret = uint64.try_parse (str, out val)) {
					dest2.set_uint ((uint)val);
				}
			} else if (t == typeof (ulong)) {
				uint64 val;
				if (ret = uint64.try_parse (str, out val)) {
					dest2.set_ulong ((ulong)val);
				}
			} else if ((int)t == 20) { // gboolean
				bool val = (str == "TRUE");
				dest2.set_boolean (val); // TODO: huh, investigate why the type is gboolean and not bool coming out but is going in
				ret = true;
			} else if (t == typeof (bool)) {
				bool val;
				if (ret = bool.try_parse (str, out val)) {
					dest2.set_boolean (val);
				}
			} else if (t == typeof (float)) {
				double val;
				if (ret = double.try_parse (str, out val)) {
					dest2.set_float ((float)val);
				}
			} else if (t == typeof (double)) {
				double val;
				if (ret = double.try_parse (str, out val)) {
					dest2.set_double (val);
				}
			} else if (t == typeof (string)) {
				dest2.set_string (str);
				ret = true;
			} else if (t == typeof (char)) {
				int64 val;
				if (ret = int64.try_parse (str, out val)) {
					dest2.set_char ((char)val);
				}
			} else if (t == typeof (uchar)) {
				int64 val;
				if (ret = int64.try_parse (str, out val)) {
					dest2.set_uchar ((uchar)val);
				}
			} else if (t == Type.BOXED) {
			} else if (t.is_enum ()) {
				int64 val;
				if (ret = int64.try_parse (str, out val)) {
					dest2.set_enum ((int)val);
				}
			} else if (t.is_flags ()) {
			} else if (t.is_object ()) {
			} else {
			}

			if (ret == true) {
				dest = dest2;
				return true;
			} else {
				throw new SerializableError.UNSUPPORTED_TYPE ("%s/%s", t.name (), t.to_string ());
			}
		}
	}

	/**
	 * Errors from {@link Serialization}.
	 */
	public errordomain SerializableError {
		/**
		 * An object with a known {@link GLib.Type} that we do not support was encountered.
		 */
		UNSUPPORTED_TYPE
	}
}<|MERGE_RESOLUTION|>--- conflicted
+++ resolved
@@ -74,19 +74,7 @@
 		/**
 		 * Defines the way to set DomNode name.
 		 *
-<<<<<<< HEAD
 		 * By default is set to object's type's name lowercase.
-=======
-		 * Interface method to handle deserialization of an
-		 * individual property.  The implementing class
-		 * receives a description of the property and the
-		 * {@link GXml.Node} that contains the content.  The
-		 * implementing {@link GXml.Serializable} object can extract
-		 * the data from the {@link GXml.Node} and store it in its
-		 * property itself. Note that the {@link GXml.Node} may be
-		 * as simple as a {@link GXml.Text} that stores the data as a
-		 * string.
->>>>>>> 69f18f19
 		 *
 		 * This property must be ignored on serialisation.
 		 */
@@ -96,15 +84,8 @@
 		/**
 		 * Store all properties to be ignored on serialization.
 		 *
-<<<<<<< HEAD
 		 * Implementors: By default {@link list_serializable_properties} initialize
 		 * this property to store all public properties, except this one.
-=======
-		 * @param property_name the name of the property as a string
-		 * @param spec the {@link GLib.ParamSpec} describing the property.
-		 * @param property_node the {@link GXml.Node} encapsulating data to deserialize
-		 * @return `true` if the property was handled, `false` if {@link GXml.Serialization} should handle it.
->>>>>>> 69f18f19
 		 */
 		public abstract HashTable<string,GLib.ParamSpec>  ignored_serializable_properties { get; protected set; }
 		/**
@@ -113,8 +94,7 @@
 		 *
 		 * This property must be ignored on serialisation.
 		 */
-<<<<<<< HEAD
-		public abstract HashTable<string,GXml.DomNode>    unknown_serializable_property { get; protected set; }
+		public abstract HashTable<string,GXml.Node>    unknown_serializable_property { get; protected set; }
 
 		/**
 		 * Used by to add content in an {@link GXml.Element}.
@@ -128,7 +108,7 @@
 		 *
 		 * @doc an {@link GXml.Document} object to serialise to 
 		 */
-		public virtual DomNode? serialize (DomNode node) throws DomError
+		public virtual Node? serialize (DomNode node) throws DomError
 		{
 			Document doc;
 			if (node is Document)
@@ -147,10 +127,6 @@
 			}
 			GLib.message ("Added a new top node: " + element.node_name);
 			return element;
-=======
-		public virtual bool deserialize_property (string property_name, /* out GLib.Value value,*/ GLib.ParamSpec spec, GXml.Node property_node) {
-			return false; // default deserialize_property gets used
->>>>>>> 69f18f19
 		}
 
 		/**
@@ -175,7 +151,7 @@
 		 * @param doc the {@link GXml.Document} the returned {@link GXml.Node} should belong to
 		 * @return a new {@link GXml.Node}, or `null`
 		 */
-		public virtual GXml.DomNode? serialize_property (Element element,
+		public virtual GXml.Node? serialize_property (Element element,
 		                                                 GLib.ParamSpec prop)
 		                                                 throws DomError
 		{
@@ -268,7 +244,6 @@
 		 * @param property_node the {@link GXml.DomNode} encapsulating data to deserialize
 		 * @return `true` if the property was handled, `false` if {@link GXml.Serialization} should handle it.
 		 */
-<<<<<<< HEAD
 		public virtual bool deserialize_property (GXml.DomNode property_node)
 		                                          throws SerializableError,
 		                                          DomError
@@ -320,10 +295,6 @@
 			// Attribute can't be deseralized with standard methods. Up to the implementor.
 			this.deserialize_unknown_property (property_node, prop);
 			return true;
-=======
-		public virtual GXml.Node? serialize_property (string property_name, /*GLib.Value value, */ GLib.ParamSpec spec, GXml.Document doc) {
-			return null; // default serialize_property gets used
->>>>>>> 69f18f19
 		}
 
 		/**
