/* -*- Mode: vala; indent-tabs-mode: t; c-basic-offset: 2; tab-width: 2 -*- */
/* Node.vala
 *
 * Copyright (C) 2011-2013  Richard Schwarting <aquarichy@gmail.com>
 * Copyright (C) 2011  Daniel Espinosa <esodan@gmail.com>
 *
 * This library is free software; you can redistribute it and/or
 * modify it under the terms of the GNU Lesser General Public
 * License as published by the Free Software Foundation; either
 * version 2.1 of the License, or (at your option) any later version.

 * This library is distributed in the hope that it will be useful,
 * but WITHOUT ANY WARRANTY; without even the implied warranty of
 * MERCHANTABILITY or FITNESS FOR A PARTICULAR PURPOSE.  See the GNU
 * Lesser General Public License for more details.

 * You should have received a copy of the GNU Lesser General Public
 * License along with this library; if not, see <http://www.gnu.org/licenses/>.
 *
 * Authors:
 *      Richard Schwarting <aquarichy@gmail.com>
 *      Daniel Espinosa <esodan@gmail.com>
 */

namespace GXml {
	/* TODO: consider adding public signals for new/deleted children */

	/**
	 * Represents an XML Node, the base class for most XML structures in
	 * the {@link GXml.Document}'s tree.
	 * 
	 * {@link GXml.Document}s are {@link GXml.Node}s, and are
	 * composed of a tree of {@link GXml.Node}s.
	 * 
	 * Version: DOM Level 1 Core<<BR>>
	 * URL: [[http://www.w3.org/TR/DOM-Level-1/level-one-core.html#ID-1950641247]]
	 */
	public abstract class Node : GLib.Object {
		/* Constructors */
		internal Node (NodeType type, Document owner) {
			this.node_type = type;
			this.owner_document = owner;
		}
		internal Node.for_document () {
			this.node_name = "#document";
			this.node_type = NodeType.DOCUMENT;
		}

		/* Utility methods */

		internal void check_wrong_document (Node node) {
			Document this_doc;

			if (this.node_type == NodeType.DOCUMENT) {
				this_doc = (GXml.Document)this;
			} else {
				this_doc = this.owner_document;
			}

			if (this_doc != node.owner_document) {
				GXml.warning (DomException.WRONG_DOCUMENT, "Node tried to interact with this document '%p' but belonged to document '%p'".printf (this_doc, node.owner_document));
			}
		}


		internal bool check_read_only () {
			// TODO: protected methods appear in the generated gxml.h and in the GtkDoc, do we want that?
			// TODO: introduce a concept of read-only-ness, perhaps
			// if read-only, raise NO_MODIFICATION_ALLOWED_ERR
			return false;
		}


		internal void dbg_inspect () {
			message ("node: %s", this.node_name);
			message ("  ns (prefix: %s, uri: %s)", this.prefix, this.namespace_uri);
			if (this.attributes != null) {
				message ("  attributes:");
				for (int i = 0; i < this.attributes.length; i++) {
					Attr attr = this.attributes.item (i);
					message ("    %s", attr.node_name);
				}
			}
			message ("  children:");
			if (this.child_nodes != null) {
				// TODO: consider having non-null hcild_nodes and attributes,
				//       and instead returning empty collections
				//     No, probably don't want that, as nodes which don't
				//     support them really do just want to return null ala spec
				foreach (Node child in this.child_nodes) {
					message ("    %s", child.node_name);
				}
			}
		}

		/* Properties */

		/* TODO: determine best API for exposing these, as it's not defined in the IDL */
		/**
		 * The list of attributes that store namespace definitions.  This is not part of a DOM spec.
		 *
		 * The caller must free this using {@link GLib.Object.unref}.
		 */
		public virtual NodeList? namespace_definitions {
			get {
				return null;
			}
			internal set {
			}
		}

		/**
		 * Stores the URI describing the node's namespace.
		 * This only applies to Elements and Attrs from DOM
		 * Level 2 Core that were created with namespace
		 * support.
		 *
		 * Do not free this.  It's memory will be released
		 * when the owning {@link GXml.Document} is freed.
		 *
		 * Version: DOM Level 2 Core<<BR>>
		 * URL: [[http://www.w3.org/TR/DOM-Level-2-Core/core.html#ID-NodeNSname]]
		 */
		public virtual string? namespace_uri {
			get {
				return null;
			}
			internal set {
			}
		}
		/**
		 * Add a new namespace to this {@link GXml.Node}
		 */
		public virtual NamespaceAttr? add_namespace_attr (string uri, string prefix)
		{
			return null;
		}

		/**
		 * Stores the namespace prefix for the node. This
		 * only applies to Elements and Attrs from DOM Level 2
		 * Core that were created with namespace support.
		 *
		 * Do not free this.  It's memory will be released
		 * when the owning {@link GXml.Document} is freed.
		 *
		 * Version: DOM Level 2 Core<<BR>>
		 * URL: [[http://www.w3.org/TR/DOM-Level-2-Core/core.html#ID-NodeNSPrefix]]
		 */
		public virtual string? prefix {
			get {
				return null;
			}
			internal set {
			}
		}

		/**
		 * Stores the local name within the namespace. This
		 * only applies to Elements and Attrs from DOM Level 2
		 * Core that were created with namespace support.
		 *
		 * Do not free this.  It's memory will be released
		 * when the owning {@link GXml.Document} is freed.
		 *
		 * Version: DOM Level 2 Core<<BR>>
		 * URL: [[http://www.w3.org/TR/DOM-Level-2-Core/core.html#ID-NodeNSLocalN]]
		 */
		public virtual string? local_name {
			get {
				return null;
			}
			internal set {
			}
		}

		/**
		 * Stores the name of the node. Sometimes this is
		 * similar to the node type, but sometimes, it is
		 * arbitrary data, like for {@link GXml.Attr} where
		 * the node_name is the name of the Attr's name=value
		 * pair.
		 *
		 * Do not free this.  It's memory will be released
		 * when the owning {@link GXml.Document} is freed.
		 *
		 * Version: DOM Level 1 Core<<BR>>
		 * URL: [[http://www.w3.org/TR/REC-DOM-Level-1/level-one-core.html#ID-F68D095]]
		 */
		public virtual string node_name {
			get; internal set;
		}

		/**
		 * Stores the value of the Node. The nature of
		 * node_value varies based on the type of node. This
		 * can be %NULL.
		 *
		 * Do not free this.  It's memory will be released
		 * when the owning {@link GXml.Document} is freed.
		 *
		 * Version: DOM Level 1 Core<<BR>>
		 * URL: [[http://www.w3.org/TR/REC-DOM-Level-1/level-one-core.html#ID-F68D080]]
		 */
		public virtual string? node_value {
			get {
				return null;
			}
			internal set {
				// TODO: NO_MODIFICATION_ALLOWED_ERR if check_read_only ()
			}
		}

		private NodeType _node_type;
		/**
		 * Stores the type of node. Most XML structures are
		 * nodes of different types, like {@link GXml.Document}
		 * as a {@link GXml.NodeType.DOCUMENT}, {@link GXml.Attr}
		 * as a {@link GXml.NodeType.ATTRIBUTE}, Element as a
		 * {@link GXml.NodeType.ELEMENT}, etc.
		 *
		 * Version: DOM Level 1 Core<<BR>>
		 * URL: [[http://www.w3.org/TR/REC-DOM-Level-1/level-one-core.html#ID-111237558]]
		 */
		public virtual NodeType node_type {
			get {
				return _node_type;
			}
				// return  (NodeType)this.node->type; // TODO: Same type?  Do we want to upgrade ushort to ElementType?
			//}
			internal set {
				this._node_type = value;
			}
		}

		/**
		 * A link to the parent_node of this node. For example,
		 * with elements, the immediate, outer element is the parent.
		 *
		 * XML example: {{{<parent><child></child></parent>}}}
		 *
		 * Do not free this.  It's memory will be released
		 * when the owning {@link GXml.Document} is freed.
		 *
		 * Version: DOM Level 1 Core<<BR>>
		 * URL: [[http://www.w3.org/TR/REC-DOM-Level-1/level-one-core.html#ID-1060184317]]
		 */
		public virtual Node? parent_node {
			get { return null; }
			internal set {}
		}

		
		/*
		 * TODO: identify node types that use children for values, like attribute
		 */
		/**
		 * List of child nodes to this node. These sometimes
		 * represent the value of a node as a tree of
		 * {@link GXml.Node}, whereas node_value represents
		 * it as a string. This can be %NULL for node types
		 * that have no children.
		 *
		 * The {@link GXml.NodeList} is live, in that changes to this
		 * node's children will be reflected in an
		 * already-active {@link GXml.NodeList}.
		 *
		 * The caller must call {@link GLib.Object.unref} on
		 * the list when it is done with it.  The lists are
		 * constructed dynamically.
		 *
		 * Version: DOM Level 1 Core<<BR>>
		 * URL: [[http://www.w3.org/TR/REC-DOM-Level-1/level-one-core.html#ID-1451460987]]
		 */
		public virtual NodeList? child_nodes {
			// TODO: need to implement NodeList
			owned get { return null; }
			internal set {}
		}

		/**
		 * Links to the first child. If there are no
		 * children, it returns %NULL.
		 *
		 * Do not free this.  It's memory will be released
		 * when the owning {@link GXml.Document} is freed.
		 *
		 * Version: DOM Level 1 Core<<BR>>
		 * URL: [[http://www.w3.org/TR/REC-DOM-Level-1/level-one-core.html#ID-169727388]]
		 */
		public virtual Node? first_child {
			get { return null; }
			internal set {}
		}

		/**
		 * Links to the last child. If there are no
		 * children, it returns %NULL.
		 *
		 * Do not free this.  It's memory will be released
		 * when the owning {@link GXml.Document} is freed.
		 *
		 * Version: DOM Level 1 Core<<BR>>
		 * URL: [[http://www.w3.org/TR/REC-DOM-Level-1/level-one-core.html#ID-61AD09FB]]
		 */
		public virtual Node? last_child {
			get { return null; }
			internal set {}
		}

		/**
		 * Links to this node's preceding sibling. If there
		 * are no previous siblings, it returns %NULL. Note
		 * that the children of a node are ordered.
		 *
		 * Do not free this.  It's memory will be released
		 * when the owning {@link GXml.Document} is freed.
		 *
		 * Version: DOM Level 1 Core<<BR>>
		 * URL: [[http://www.w3.org/TR/REC-DOM-Level-1/level-one-core.html#ID-640FB3C8]]
		 */
		public virtual Node? previous_sibling {
			get { return null; }
			internal set {}
		}

		/**
		 * Links to this node's next sibling. If there is no
		 * next sibling, it returns %NULL. Note that the
		 * children of a node are ordered.
		 *
		 * Do not free this.  It's memory will be released
		 * when the owning {@link GXml.Document} is freed.
		 *
		 * Version: DOM Level 1 Core<<BR>>
		 * URL: [[http://www.w3.org/TR/REC-DOM-Level-1/level-one-core.html#ID-6AC54C2F]]
		 */
		public virtual Node? next_sibling {
			get { return null; }
			internal set {}
		}

		/**
		 * A {@link GXml.NamedNodeMap} containing the {@link GXml.Attr}
		 * attributes for this node. `attributes`
		 * actually only apply to {@link GXml.Element}
		 * nodes. For all other {@link GXml.Node} subclasses,
		 * `attributes` is %NULL.
		 *
		 * Do not free this.  It's memory will be released
		 * when the owning {@link GXml.Document} is freed.
		 *
		 * Version: DOM Level 1 Core<<BR>>
		 * URL: [[http://www.w3.org/TR/REC-DOM-Level-1/level-one-core.html#ID-84CF09]]
		 */
		public virtual NamedAttrMap? attributes {
			// TODO: verify memory handling
			get {
				return null;
			}
			internal set {
			}
		}

		/**
		 * A link to the {@link GXml.Document} to which this node belongs.
		 *
		 * Do not free this unless you intend to free all
		 * memory owned by the {@link GXml.Document}, including this
		 * {@link GXml.Node}.
		 *
		 * Version: DOM Level 1 Core<<BR>>
		 * URL: [[http://www.w3.org/TR/REC-DOM-Level-1/level-one-core.html#node-ownerDoc]]
		 */
		public weak Document owner_document {
			get;
			internal set;
		}

		/* Methods */

		/* These may need to be overridden by subclasses that support them.
		 * @TODO: figure out what non-BackedNode classes should be doing with these, anyway
		 * @TODO: want to throw other relevant errors */

		/**
		 * Insert {@link new_child} as a child to this node, and place
		 * it in the list before {@link ref_child}.
		 *
		 * If {@link ref_child} is %NULL, {@link new_child} is appended to the
		 * list of children instead.
		 *
		 * Version: DOM Level 1 Core<<BR>>
		 * URL: [[http://www.w3.org/TR/REC-DOM-Level-1/level-one-core.html#method-insertBefore]]
		 *
		 * @param new_child A new {@link GXml.Node} that will become a child of the current one
		 * @param ref_child The child that {@link new_child} will be placed ahead of
		 *
		 * @return {@link new_child}, the node that has been
		 * inserted.  Do not free it, its memory will be
		 * released when the owning {@link GXml.Document} is
		 * freed.
		 */
		public virtual unowned Node? insert_before (Node new_child, Node? ref_child) {
			return null;
		}

		/**
		 * Replaces {@link old_child} with {@link new_child} in this node's list of children.
		 *
		 * Version: DOM Level 1 Core<<BR>>
		 * URL: [[http://www.w3.org/TR/REC-DOM-Level-1/level-one-core.html#method-replaceChild]]
		 *
		 * @param new_child A new {@link GXml.Node} that will become a child of the current one
		 * @param old_child A {@link GXml.Node} that will be removed and replaced by {@link new_child}
		 *
		 * @return The removed node {@link old_child}.  Do not free it, its memory will be
		 * released when the owning {@link GXml.Document} is
		 * freed.
		 */
		public virtual unowned Node? replace_child (Node new_child, Node old_child) {
			return null;
		}

		/**
		 * Removes {@link old_child} from this node's list of children,
		 * {@link GXml.Node.child_nodes}.
		 *
		 * Version: DOM Level 1 Core<<BR>>
		 * URL: [[http://www.w3.org/TR/REC-DOM-Level-1/level-one-core.html#method-removeChild]]
		 *
		 * @param old_child The {@link GXml.Node} child to remove from the current one
		 *
		 * @return The removed node {@link old_child}.  Do not free it, its memory will be
		 * released when the owning {@link GXml.Document} is
		 * freed
		 */
		public virtual unowned Node? remove_child (Node old_child) {
			return null;
		}

		/**
		 * Appends {@link new_child} to the end of this node's list of children,
		 * {@link GXml.Node.child_nodes}.
		 *
		 * Version: DOM Level 1 Core<<BR>>
		 *
		 * URL: [[http://www.w3.org/TR/REC-DOM-Level-1/level-one-core.html#method-appendChild]]
		 *
		 * @param new_child A new {@link GXml.Node} that will
		 * become the last child of this current node
		 *
		 * @return The newly added child, {@link new_child}.  Do not free it, its memory will be
		 * released when the owning {@link GXml.Document} is
		 * freed.
		 */
		public virtual unowned Node? append_child (Node new_child) {
			return null;
		}

		/**
		 * Indicates whether this node has children.
		 *
		 * Version: DOM Level 1 Core<<BR>>
		 *
		 * URL: [[http://www.w3.org/TR/REC-DOM-Level-1/level-one-core.html#method-hasChildNodes]]
		 *
		 * @return %TRUE if this node has children, %FALSE if not
		 */
		public virtual bool has_child_nodes () {
			return false;
		}

		/**
		 * Creates a parentless copy of this node.
		 *
		 * Version: DOM Level 1 Core<<BR>>
		 *
		 * URL: [[http://www.w3.org/TR/REC-DOM-Level-1/level-one-core.html#method-cloneNode]]
		 *
		 * @param deep If %TRUE, descendants are cloned as well. If %FALSE, they are not
		 *
		 * @return A parentless clone of this node.  Do not
		 * free it, its memory will be released when the owning
		 * {@link GXml.Document} is freed.
		 */
		public virtual unowned Node? clone_node (bool deep) {
			return null;
		}

		/**
		 * Creates a copy of node's definition to @node.
		 *
<<<<<<< HEAD
		 * @param node a {@link GXml.Node} to copy values to.
		 * @param deep true when you want to copy child nodes too.
=======
		 * @param node: a {@link GXml.Node} to copy values to.
		 * @param deep: {@link true} when you want to copy child nodes too.
>>>>>>> c7aa6ce9
		 */
		public virtual bool copy (ref Node node, bool deep = false) {
			return false;
		}

		// TODO: ask Colin Walters about storing docs in GIR files (might have not been him)
		/**
		 * Provides a string representation of this node.
		 *
		 * Note that if the DOM tree contains a Text node, a
		 * CDATA section, or an EntityRef, it will not be
		 * formatted, since the current implementation with
		 * libxml2 will not handle that case.  (See libxml2's
		 * xmlNodeDumpOutput internals to understand more.)
		 *
		 * @param format %FALSE: no formatting, %TRUE: formatted, with indentation
		 * @param level Indentation level
		 *
		 * @return XML string for node, which must be free
		 * this.
		 */
		public virtual string to_string (bool format = false, int level = 0) {
			return "Node(%d:%s)".printf (this.node_type, this.node_name);
		}
	}
}<|MERGE_RESOLUTION|>--- conflicted
+++ resolved
@@ -491,13 +491,8 @@
 		/**
 		 * Creates a copy of node's definition to @node.
 		 *
-<<<<<<< HEAD
-		 * @param node a {@link GXml.Node} to copy values to.
-		 * @param deep true when you want to copy child nodes too.
-=======
 		 * @param node: a {@link GXml.Node} to copy values to.
 		 * @param deep: {@link true} when you want to copy child nodes too.
->>>>>>> c7aa6ce9
 		 */
 		public virtual bool copy (ref Node node, bool deep = false) {
 			return false;
