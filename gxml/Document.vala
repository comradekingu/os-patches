/* -*- Mode: vala; indent-tabs-mode: t; c-basic-offset: 2; tab-width: 2 -*- */
/* Document.vala
 *
 * Copyright (C) 2011-2013  Richard Schwarting <aquarichy@gmail.com>
 * Copyright (C) 2011  Daniel Espinosa <esodan@gmail.com>
 *
 * This library is free software; you can redistribute it and/or
 * modify it under the terms of the GNU Lesser General Public
 * License as published by the Free Software Foundation; either
 * version 2.1 of the License, or (at your option) any later version.

 * This library is distributed in the hope that it will be useful,
 * but WITHOUT ANY WARRANTY; without even the implied warranty of
 * MERCHANTABILITY or FITNESS FOR A PARTICULAR PURPOSE.  See the GNU
 * Lesser General Public License for more details.

 * You should have received a copy of the GNU Lesser General Public
 * License along with this library; if not, see <http://www.gnu.org/licenses/>.
 *
 * Authors:
 *      Richard Schwarting <aquarichy@gmail.com>
 *      Daniel Espinosa <esodan@gmail.com>
 */


/* TODO:
 * * later on, go over libxml2 docs for Tree and Node and Document, etc., and see if we're missing anything significant
 * * compare performance between libxml2 and GXml (should be a little different, but not too much)
 */

/* TODO:IMPORTANT: don't use GLib collections, use Libgee! */

/**
 * The XML Document Object Model.
 *
 * GXml provides a DOM Level 1 Core API in a GObject framework.
 */
namespace GXml {
	internal struct InputStreamBox {
		public InputStream str;
		public Cancellable can;
	}

	internal struct OutputStreamBox {
		public OutputStream str;
		public Cancellable can;
	}

	/**
	 * Represents an XML Document as a tree of {@link GXml.Node}s.
	 *
	 * The Document has a root document element {@link GXml.Element}.
	 * A Document's schema can be defined through its
	 * {@link GXml.DocumentType}.
	 *
	 * Version: DOM Level 1 Core<<BR>>
	 * URL: [[http://www.w3.org/TR/DOM-Level-1/level-one-core.html#i-Document]]
	 */
	public class Document : Node {
		/* *** Private properties *** */

		/**
		 * This contains a map of Xml.Nodes that have been
		 * accessed and the GXml Node we created to represent
		 * them on-demand.  That way, we don't create an Node
		 * for EVERY node, even if the user never actually
		 * accesses it.
		 */
		internal HashTable<Xml.Node*, Node> node_dict = new HashTable<Xml.Node*, Node> (GLib.direct_hash, GLib.direct_equal);
		// We don't want want to use Node's Xml.Node or its dict
		// internal HashTable<Xml.Attr*, Attr> attr_dict = new HashTable<Xml.Attr*, Attr> (null, null);

		/**
		 * This contains a list of elements whose attributes
		 * may have been modified within GXml, and whose modified
		 * attributes need to be saved back to the underlying
		 * libxml2 structure when we save.  (Necessary because
		 * the user can obtain a HashTable and modify that in a
		 * way that we can't follow unless we check ourselves.)
		 * Perhaps I really should implement a NamedNodeMap :|
		 * TODO: do that
		 */
		internal List<Element> dirty_elements = new List<Element> ();

		/* TODO: for future reference, find out if internals
		   are only accessible by children when they're
		   compiled together.  I have a test that had a
		   separately compiled TestDocument : Document class,
		   and it couldn't access the internal xmldoc. */
		internal Xml.Doc *xmldoc;

		/* *** Private methods *** */
		internal unowned Attr? lookup_attr (Xml.Attr *xmlattr) {
			// Xml.Attr and Xml.Node are intentionally compatible
			return (Attr)this.lookup_node ((Xml.Node*)xmlattr);
		}

		internal unowned Node? lookup_node (Xml.Node *xmlnode) {
			unowned Node domnode;

			if (xmlnode == null) {
				return null; // TODO: consider throwing an error instead
			}

			domnode = this.node_dict.lookup (xmlnode);
			if (domnode == null) {
				// If we don't have a cached the appropriate Node for a given Xml.Node* yet, create it (type matters)
				// TODO: see if we can attach logic to the enum {} to handle this
				NodeType nodetype = (NodeType)xmlnode->type;
				switch (nodetype) {
				case NodeType.ELEMENT:
					new Element (xmlnode, this);
					break;
				case NodeType.TEXT:
					new Text (xmlnode, this);
					break;
				case NodeType.CDATA_SECTION:
					new CDATASection (xmlnode, this);
					break;
				case NodeType.COMMENT:
					new Comment (xmlnode, this);
					break;
				case NodeType.DOCUMENT_FRAGMENT:
					new DocumentFragment (xmlnode, this);
					break;
				case NodeType.ATTRIBUTE:
					new Attr ((Xml.Attr*)xmlnode, this);
					break;
					/* TODO: These are not yet implemented (but we won't support Document */
				case NodeType.ENTITY_REFERENCE:
				case NodeType.ENTITY:
				case NodeType.PROCESSING_INSTRUCTION:
				case NodeType.DOCUMENT_TYPE:
				case NodeType.NOTATION:
				case NodeType.DOCUMENT:
					GLib.warning ("Looking up %s from an xmlNode* is not supported", nodetype.to_string ());
					break;
				}

				domnode = this.node_dict.lookup (xmlnode);
				// TODO: threadsafety?
			}

			return domnode;
		}

		/* Public properties */

		/**
		 * Provides the name for this node. For documents, it is always "#document".
		 */
		public override string node_name {
			get {
				return "#document"; // TODO: wish I could return "#" + base.node_name
			}
			private set {
			}
		}

		// TODO: DTD, sort of works
		/**
		 * The Document Type Definition (DTD) defining this document. This may be %NULL.
		 *
		 * Version: DOM Level 1 Core<<BR>>
		 * URL: [[http://www.w3.org/TR/REC-DOM-Level-1/level-one-core.html#attribute-doctype]]
		 */
		public DocumentType? doctype {
			// either null, or a DocumentType object
			get;
			private set;
		}
		/**
		 * Describes the features of the DOM implementation behind this document.
		 *
		 * Version: DOM Level 1 Core<<BR>>
		 * URL: [[http://www.w3.org/TR/REC-DOM-Level-1/level-one-core.html#attribute-implementation]]
		 */
		public Implementation implementation {
			// set in constructor
			get;
			private set;
		}
		/**
		 * The root node of the document's node tree.
		 *
		 * Version: DOM Level 1 Core<<BR>>
		 * URL: [[http://www.w3.org/TR/REC-DOM-Level-1/level-one-core.html#attribute-documentElement]]
		 */
		public Element document_element {
			// TODO: should children work at all on Document, or just this, to get root?
			get {
				return (Element)this.lookup_node (this.xmldoc->get_root_element ());
			}
			private set {
			}
		}

		/* A list of strong references to all GXml.Nodes that this Document has created  */
		private List<GXml.Node> nodes_to_free = new List<GXml.Node> ();
		/* A list of references to Xml.Nodes that were created, and may require freeing */
		private List<Xml.Node*> new_nodes = new List<Xml.Node*> ();

		~Document () {
			List<Xml.Node*> to_free = new List<Xml.Node*> ();

			/* we use two separate loops, because freeing
			   a node frees its descendants, and we might
			   have a branch with children that might be
			   visited after their root ancestor
			*/
			foreach (Xml.Node *new_node in new_nodes) {
				if (new_node->parent == null) {
					to_free.append (new_node);
				}
			}
			foreach (Xml.Node *freeable in to_free) {
				freeable->free ();
			}

			this.xmldoc->free ();
		}

		/** Constructors */

		/**
		 * Creates a Document from a given Implementation, supporting
		 * the {@ GXml.Implementation.create_document} method.
		 *
		 * Version: DOM Level 3 Core<<BR>>
		 * URL: [[http://www.w3.org/TR/DOM-Level-3-Core/core.html#Level-2-Core-DOM-createDocument]]
		 *
		 * @param impl Implementation creating this Document
		 * @param namespace_uri URI for the namespace in which this Document belongs, or %NULL
		 * @param qualified_name A qualified name for the Document, or %NULL
		 * @param doctype The type of the document, or %NULL
		 *
		 * @return The new document; this must be freed with {@link GLib.Object.unref}
		 */
		internal Document.with_implementation (Implementation impl, string? namespace_uri, string? qualified_name, DocumentType? doctype) {
			this ();
			this.implementation = impl;

			Node root;
			root = this.create_element (qualified_name); // TODO: we do not currently support namespaces, but when we do, this new node will want one
			this.append_child (root);

			this.namespace_uri = namespace_uri;
			/* TODO: find out what should be set to qualified_name; perhaps this.node_name, but then that's supposed
			   to be "#document" according to NodeType definitions in http://www.w3.org/TR/DOM-Level-3-Core/core.html */
			this.doctype = doctype;
		}

		/**
		 * Creates a Document based on a libxml2 Xml.Doc* object.
		 *
		 * @param doc A {@link Xml.Doc} from libxml2
		 * @param require_root A flag to indicate whether we should require a root node, which the DOM normally expects
		 *
		 * @return A new {@link GXml.Document} wrapping the provided {@link Xml.Doc}; this must be freed with {@link GLib.Object.unref}
		 */
		public Document.from_libxml2 (Xml.Doc *doc, bool require_root = true) {
			/* All other constructors should call this one,
			   passing it a Xml.Doc* object */

			Xml.Node *root;

			if (doc == null) // should be impossible
				GXml.warning (DomException.INVALID_DOC, "Failed to parse document, xmlDoc* was NULL");

			if (require_root) {
				root = doc->get_root_element ();
				if (root == null) {
					GXml.warning (DomException.INVALID_ROOT, "Could not obtain a valid root for the document; xmlDoc*'s root was NULL");
				}
			}

			// TODO: consider passing root as a base node?
			base.for_document ();

			this.owner_document = this; // must come after base ()
			this.xmldoc = doc;
			if (doc->int_subset == null && doc->ext_subset == null) {
				this.doctype = null;
			} else {
				// TODO: make sure libxml2 binding patch for this makes it through
				this.doctype = new DocumentType (doc->int_subset, doc->ext_subset, this);
			}
			this.implementation = new Implementation ();
		}

		/**
		 * Creates a Document from the file at file_path.
		 *
		 * @param file_path A path to an XML document
		 *
		 * @return A {@link GXml.Document} for the given `file_path`; this must be freed with {@link GLib.Object.unref}
		 *
		 * @throws GXml.Error A {@link GXml.Error} if an error occurs while loading
		 */
		public Document.from_path (string file_path) throws GXml.Error {
			Xml.ParserCtxt ctxt;
			Xml.Doc *doc;
			Xml.Error *e;

			ctxt = new Xml.ParserCtxt ();
			doc = ctxt.read_file (file_path, null /* encoding */, 0 /* options */);

			if (doc == null) {
				e = ctxt.get_last_error ();
				GXml.warning (DomException.INVALID_DOC, "Could not load document from path: %s".printf (e->message));
				throw new GXml.Error.PARSER (GXml.libxml2_error_to_string (e));
			}

			this.from_libxml2 (doc);
		}

		/* For {@link GXml.Document.save_to_stream}, to write the document in chunks. */
		internal static int _iowrite (void *ctx, char[] buf, int len) {
			// TODO: can we make this private?
			OutputStreamBox *box = (OutputStreamBox*)ctx;
			OutputStream outstream = box->str;
			int bytes_writ = -1;

			try {
				// TODO: want to propagate error, get cancellable
				// TODO: handle char[] -> uint8[] better?
				bytes_writ = (int)outstream.write ((uint8[])buf, box->can);
			} catch (GLib.IOError e) {
				// TODO: process
				bytes_writ = -1;
			}

			return bytes_writ;
		}

		/* For {@link GXml.Document.from_stream}, to read the document in chunks. */
		internal static int _iooutclose (void *ctx) {
			// TODO: can we make this private?
			OutputStreamBox *box = (OutputStreamBox*)ctx;
			OutputStream outstream = box->str;
			int success = -1;

			try {
				// TODO: handle, propagate? error
				// TODO: want ctx to include Cancellable
				if (outstream.close (box->can)) {
					success = 0;
				}
			} catch (GLib.Error e) {
				// TODO: process
				success = -1;
			}

			return success;
		}

		// TODO: can we make this private?
		internal static int _ioread (void *ctx, char[] buf, int len) {
			InputStreamBox *box = (InputStreamBox*)ctx;
			InputStream instream = box->str;
			int bytes_read = -1;

			try {
				// TODO: want to propagate error, get cancellable
				// TODO: handle char[] -> uint8[] better?
				bytes_read = (int)instream.read ((uint8[])buf, box->can);
			} catch (GLib.IOError e) {
				// TODO: process
				bytes_read = -1;
			}

			return bytes_read;
		}

		// TODO: can we make this private?
		internal static int _ioinclose (void *ctx) {
			InputStreamBox *box = (InputStreamBox*)ctx;
			InputStream instream = box->str;
			int success = -1;

			try {
				// TODO: handle, propagate? error
				// TODO: want ctx to include Cancellable
				if (instream.close (box->can)) {
					success = 0;
				}
			} catch (GLib.Error e) {
				// TODO: process
				success = -1;
			}

			return success;
		}

		/**
		 * Creates a Document for the {@link GLib.File} `fin`.
		 *
		 * @param fin The {@link GLib.File} containing the document
		 * @param can A {@link GLib.Cancellable} to let you cancel opening the file, or %NULL
		 *
		 * @return A new {@link GXml.Document} for `fin`; this must be freed with {@link GLib.Object.unref}
		 *
		 * @throws GLib.Error A {@link GLib.Error} if an error cocurs while reading the {@link GLib.File}
		 * @throws GXml.Error A {@link GXml.Error} if an error occurs while reading the file as a stream
		 */
		public Document.from_gfile (File fin, Cancellable? can = null) throws GXml.Error, GLib.Error {
			// TODO: actually handle cancellable
			InputStream instream;

			try {
				instream = fin.read (null);
				this.from_stream (instream, can);
				instream.close ();
			} catch (GLib.Error e) {
				GXml.warning (DomException.INVALID_DOC, "Could not load document from GFile: " + e.message);
				throw e;
			}
		}

		/**
		 * Creates a {@link GXml.Document} from data provided
		 * through a {@link GLib.InputStream}.
		 *
		 * @param instream A {@link GLib.InputStream} providing our document
		 * @param can      A {@link GLib.Cancellable} object allowing the caller
		 *                 to interrupt and cancel this operation, or %NULL
		 *
		 * @return A new {@link GXml.Document} built from the contents of instream;
		 *         this must be freed with {@link GLib.Object.unref}
		 *
		 * @throws GXml.Error A {@link GXml.Error} if an error occurs while reading the stream
		 */
		public Document.from_stream (InputStream instream, Cancellable? can = null) throws GXml.Error {
			InputStreamBox box = { instream, can };
			Xml.Doc *doc;
			/* TODO: provide Cancellable as user data so we can actually
			   cancel these */
			Xml.TextReader reader;
			Xml.Error *e;
			string errmsg = null;

			reader = new Xml.TextReader.for_io ((Xml.InputReadCallback)_ioread,
							    (Xml.InputCloseCallback)_ioinclose,
							    &box, "", null, 0);
			if (-1 == reader.read ()) {
				errmsg = "Error reading from stream";
			} else if (null == reader.expand ()) {
				errmsg = "Error expanding from stream";
			} else {
				// yay
				doc = reader.current_doc ();
				reader.close ();
				this.from_libxml2 (doc);

				return;
			}

			// uh oh
			e = Xml.Error.get_last_error ();
			if (e != null) {
				errmsg += ".  " + libxml2_error_to_string (e);
			}
			GXml.warning (DomException.INVALID_DOC, errmsg);
			throw new GXml.Error.PARSER (errmsg);
		}

		/**
		 * Creates a Document from data found in memory.
		 *
		 * @param xml A string representing an XML document
		 *
		 * @return A new {@link GXml.Document} from `memory`; this must be freed with {@link GLib.Object.unref}
		 */
		public Document.from_string (string xml) {
			Xml.Doc *doc;
			doc = Xml.Parser.parse_memory (xml, (int)xml.length);
			this.from_libxml2 (doc);
		}
		/**
		 * Creates a Document from data found in memory using options.
		 *
<<<<<<< HEAD
		 * @param xml A string representing an XML document
		 * @param url the base URL to use for the document
		 * @param encoding the document encoding
		 * @param options a combination of {@link Xml.ParserOption}
=======
		 * @param xml: A string representing an XML document
		 * @param url: the base URL to use for the document
		 * @param encoding: the document encoding
		 * @param options: a combination of {@link Xml.ParserOption}
>>>>>>> c7aa6ce9
		 *
		 * @return A new {@link GXml.Document} from `memory`; this must be freed with {@link GLib.Object.unref}
		 */
		public Document.from_string_with_options (string xml, string? url = null,
		                                          string? encoding = null,
		                                          int options = 0)
		{
		  Xml.Doc *doc;
		  doc = Xml.Parser.read_memory (xml, (int)xml.length, url, encoding, options);
		  this.from_libxml2 (doc);
		}

		/**
		 * Creates an empty document.
		 *
		 * @return A new, empty {@link GXml.Document}; this must be freed with {@link GLib.Object.unref}
		 */
		public Document () {
			Xml.Doc *doc;

			doc = new Xml.Doc ();
			this.from_libxml2 (doc, false);
		}

		/**
		 * Saves a Document to the file at path file_path
		 *
		 * @param file_path A path on the local system to save the document to
		 *
		 * @throws GXml.Error A {@link GXml.Error} if an error occurs while writing
		 */
		// TODO: is this a simple Unix file path, or does libxml2 do networks, too?
		public void save_to_path (string file_path) throws GXml.Error {
			string errmsg;
			Xml.Error *e;

			// TODO: change this to a GIO file so we can save to in a cool way

			if (-1 == this.xmldoc->save_file (file_path)) {
				errmsg = "Failed to write file to path '%s'".printf (file_path);
			} else {
				// yay!
				return;
			}

			// uh oh
			e = Xml.Error.get_last_error ();
			if (e != null) {
				errmsg += ".  " + libxml2_error_to_string (e);
			}

			// TODO: use xmlGetLastError to get the real error message
			GXml.warning (DomException.X_OTHER, errmsg);
			throw new GXml.Error.WRITER (errmsg);
		}

		/* TODO: consider adding a save_to_file, but then we
		 * need to figure out which flags to accept.  For now
		 * they can just figure it out themselves.
		 */

		/**
		 * Saves a Document to the OutputStream outstream.
		 *
		 * @param outstream A destination {@link GLib.OutputStream} to save the XML file to
		 * @param can A {@link GLib.Cancellable} to cancel saving with, or %NULL
		 *
		 * @throws GXml.Error A {@link GXml.Error} is thrown if saving encounters an error
		 */
		public void save_to_stream (OutputStream outstream, Cancellable? can = null) throws GXml.Error {
			OutputStreamBox box = { outstream, can };
			string errmsg = null;
			Xml.Error *e;

			/* TODO: provide Cancellable as user data and let these check it
			         so we can actually be interruptible */
			Xml.SaveCtxt *ctxt;
			ctxt = new Xml.SaveCtxt.to_io ((Xml.OutputWriteCallback)_iowrite,
						       (Xml.OutputCloseCallback)_iooutclose,
						       &box, null, 0);
			if (ctxt == null) {
				errmsg = "Failed to create serialization context when saving to stream";
			} else if (-1 == ctxt->save_doc (this.xmldoc)) {
				errmsg = "Failed to save document";
			} else if (-1 == ctxt->flush ()) {
				errmsg = "Failed to flush remainder of document while saving to stream";
			} else if (-1 == ctxt->close ()) {
				errmsg = "Failed to close saving context when saving to stream";
			} else {
				/* success! */
				return;
			}

			/* uh oh */
			e = Xml.Error.get_last_error ();
			if (e != null) {
				errmsg += ".  " + libxml2_error_to_string (e);
			}

			GXml.warning (DomException.X_OTHER, errmsg);
			throw new GXml.Error.WRITER (errmsg);
		}

		/* Public Methods */

		/**
		 * Creates an empty {@link GXml.Element} node with the tag name
		 * `tag_name`, which must be a
		 * [[http://www.w3.org/TR/REC-xml/#NT-Name|valid XML name]].
		 * Its memory is freed when its owner document is
		 * freed.
		 *
		 * XML example: {{{<Person></Person>}}}
		 *
		 * Version: DOM Level 1 Core<<BR>>
		 * URL: [[http://www.w3.org/TR/REC-DOM-Level-1/level-one-core.html#method-createElement]]

		 * @param tag_name The name of the new {@link GXml.Element}
		 *
		 * @return A new {@link GXml.Element}; this should not be freed
		 */
		public unowned Element create_element (string tag_name) {
			// TODO: what should we be passing for ns other than old_ns?  Figure it out; needed for level 2+ support
			Xml.Node *xmlelem;

			check_invalid_characters (tag_name, "element");

			xmlelem = this.xmldoc->new_node (null, tag_name, null);
			this.new_nodes.append (xmlelem);

			Element new_elem = new Element (xmlelem, this);
			this.nodes_to_free.append (new_elem);
			unowned Element ret = new_elem;

			return ret;
		}
		/**
		 * Creates a {@link GXml.DocumentFragment}.
		 *
		 * Document fragments do not can contain a subset of a
		 * document, without being a complete tree.  Its
		 * memory is freed when its owner document is freed.
		 *
		 * Version: DOM Level 1 Core<<BR>>
		 * URL: [[http://www.w3.org/TR/REC-DOM-Level-1/level-one-core.html#method-createDocumentFragment]]
		 *
		 * @return A {@link GXml.DocumentFragment}; this should not be freed
		 */
		public unowned DocumentFragment create_document_fragment () {
			DocumentFragment fragment = new DocumentFragment (this.xmldoc->new_fragment (), this);
			unowned DocumentFragment ret = fragment;
			this.nodes_to_free.append (fragment);
			return ret;
		}

		/**
		 * Creates a {@link GXml.Text} node containing the text in data.
		 * Its memory is freed when its owner document is freed.
		 *
		 * XML example:
		 * {{{<someElement>Text is contained here.</someElement>}}}
		 *
		 * Version: DOM Level 1 Core<<BR>>
		 * URL: [[http://www.w3.org/TR/REC-DOM-Level-1/level-one-core.html#method-createTextNode]]
		 *
		 * @param text_data The textual data for the {@link GXml.Text} node
		 *
		 * @return A new {@link GXml.Text} node containing
		 * the supplied data; this should not be freed
		 */
		public unowned Text create_text_node (string text_data) {
			Text text = new Text (this.xmldoc->new_text (text_data), this);
			unowned Text ret = text;
			this.nodes_to_free.append (text);
			return ret;
		}

		/**
		 * Creates an XML comment with data.  Its memory is
		 * freed when its owner document is freed.
		 *
		 * XML example: {{{<!-- data -->}}}
		 *
		 * Version: DOM Level 1 Core<<BR>>
		 * URL: [[http://www.w3.org/TR/REC-DOM-Level-1/level-one-core.html#method-createComment]]
		 *
		 * @param comment_data The content of the comment
		 *
		 * @return A new {@link GXml.Comment} containing the
		 * supplied data; this should not be freed
		 */
		public unowned Comment create_comment (string comment_data) {
			// TODO: should we be passing around Xml.Node* like this?
			Comment comment = new Comment (this.xmldoc->new_comment (comment_data), this);
			unowned Comment ret = comment;
			this.nodes_to_free.append (comment);
			return ret;
		}

		/**
		 * Creates a CDATA section containing data.
		 *
		 * These do not apply to HTML doctype documents.  Its
		 * memory is freed when its owner document is freed.
		 *
		 * XML example:
		 * {{{ <![CDATA[Here contains non-XML data, like code, or something that requires a lot of special XML entities.]]>. }}}
		 *
		 * Version: DOM Level 1 Core<<BR>>
		 * URL: [[http://www.w3.org/TR/REC-DOM-Level-1/level-one-core.html#method-createCDATASection]]
		 *
		 * @param cdata_data The content for the CDATA section
		 *
		 * @return A new {@link GXml.CDATASection} with the
		 * supplied data; this should not be freed
		 */
		public unowned CDATASection create_cdata_section (string cdata_data) {
			check_not_supported_html ("CDATA section");

			CDATASection cdata = new CDATASection (this.xmldoc->new_cdata_block (cdata_data, (int)cdata_data.length), this);
			unowned CDATASection ret = cdata;
			this.nodes_to_free.append (cdata);
			return ret;
		}

		/**
		 * Creates a new {@link GXml.ProcessingInstruction}.
		 *
		 * Its memory is freed when its owner document is
		 * freed.
		 *
		 * XML example:
		 * {{{ <?pi_target processing instruction data?>
		 * <?xml-stylesheet href="style.xsl" type="text/xml"?>}}}
		 *
		 * In the above example, the Processing Instruction's
		 * target is 'xml-stylesheet' and its content data is
		 * 'href="style.xsl" type="text/xml"'.
		 *
		 * Version: DOM Level 1 Core<<BR>>
		 * URL: [[http://www.w3.org/TR/REC-DOM-Level-1/level-one-core.html#method-createProcessingInstruction]]
		 *
		 * @param target The target of the instruction
		 * @param data The content of the instruction
		 *
		 * @return A new {@link GXml.ProcessingInstruction}
		 * for the given target; this should not be freed
		 */
		public ProcessingInstruction create_processing_instruction (string target, string data) {
			/* TODO: this is not backed by a libxml2 structure,
			   and is not stored in the NodeDict, so we don't know
			   when it will be freed :( Figure it out.

			   It looks like so far this GXmlProcessingInstruction node doesn't
			   get recorded by its owner_document at all, so the reference
			   is probably lost.

			   We want to manage it with the GXmlDocument, though, and not
			   make the developer manage it, because that would be inconsistent
			   with the rest of the tree (even if the user doesn't insert
			   this PI into a Document at all.  */
			check_not_supported_html ("processing instructions");
			check_invalid_characters (target, "processing instruction");

			// TODO: want to see whether we can find a libxml2 structure for this
			ProcessingInstruction pi = new ProcessingInstruction (target, data, this);

			return pi;
		}

		/**
		 * Creates an {@link GXml.Attr} attribute with `name`, usually to be associated with an Element.
		 *
		 * XML example: {{{<element attributename="attributevalue">content</element>}}}
		 *
		 * Version: DOM Level 1 Core<<BR>>
		 * URL: [[http://www.w3.org/TR/REC-DOM-Level-1/level-one-core.html#method-createAttribute]]
		 *
		 * @param name The `name` of the attribute
		 *
		 * @return A new {@link GXml.Attr} with the given `name`; this should not be freed
		 */
		public Attr create_attribute (string name) {
			/* TODO: figure out memory for this; its a
			 * Node, not a BackedNode and thus not in
			 * nodedict.  It's like Processing Instruction
			 * in that regard.
			 *
			 * That said, we might be able to make it a
			 * BackedNode after all depending on how
			 * comfortable we are treating libxml2
			 * xmlAttrs as xmlNodes. :D
			 */
			check_invalid_characters (name, "attribute");

			return new Attr (this.xmldoc->new_prop (name, ""), this);

			/* TODO: should we pass something other than
			   "" for the unspecified value?  probably
			   not, "" is working fine so far.

			   Actually, this introduces troublesome
			   compatibility issues when porting libxml2
			   code to GXml, because in GXml, an
			   unspecified value is also "" (because of
			   the spec) whereas in libxml2 it is NULL. */

			/* TODO: want to create a convenience method
			   to create a new Attr with name and value
			   spec'd, like create_attribute_with_value
			   (), make sure that's not already spec'd in
			   later DOM levels. */
		}

		/**
		 * Creates an entity reference.
		 *
		 * XML example: {{{&name;}}}, for example an apostrophe has the name 'apos', so in XML it appears as {{{&apos;}}}
		 *
		 * Version: DOM Level 1 Core<<BR>>
		 * URL: [[http://www.w3.org/TR/REC-DOM-Level-1/level-one-core.html#method-createEntityReference]]
		 *
		 * @param name The 'name' of the entity reference
		 *
		 * @return An {@link GXml.EntityReference} for `name`; this should not be freed
		 */
		public EntityReference create_entity_reference (string name) {
			check_not_supported_html ("entity reference");
			check_invalid_characters (name, "entity reference");

			return new EntityReference (name, this);
			// TODO: doublecheck that libxml2 doesn't have a welldefined ER
		}

		/**
		 * Obtains a list of {@link GXml.Element}s, each with
		 * the given tag name `tag_name`, contained within
		 * this document.
		 *
		 * Note that the list is live, updated as new elements
		 * are added to the document.
		 *
		 * Unlike a {@link GXml.Node} and its subclasses,
		 * {@link GXml.NodeList} are not part of the document
		 * tree, and thus their memory is not managed for the
		 * user, so the user must explicitly free them.
		 *
		 * Version: DOM Level 1 Core<<BR>>
		 * URL: [[http://www.w3.org/TR/REC-DOM-Level-1/level-one-core.html#method-getElementsByTagName]]
		 *
		 * @param tag_name The {@link GXml.Element} tag name we matching for
		 *
		 * @return A {@link GXml.NodeList} of
		 * {@link GXml.Element}s; this must be freed with
		 * {@link GLib.Object.unref}.
		 */
		public NodeList get_elements_by_tag_name (string tag_name) {
			// TODO: verify that it is still live :D
			// TODO: does this ensure that the root element is also included?
			// TODO: determine whether the use needs to free these lists
			return this.document_element.get_elements_by_tag_name (tag_name);
		}

		/**
		 * Feature should be something like "processing instructions"
		 */
		private void check_not_supported_html (string feature) {
			if (this.doctype != null && (this.doctype.name.casefold () == "html".casefold ())) {
				GXml.warning (DomException.NOT_SUPPORTED, "HTML documents do not support '%s'".printf (feature)); // TODO: i18n
			}
		}

		/**
		 * Subject should be something like "element" or "processing instruction"
		 */
		internal static bool check_invalid_characters (string name, string subject) {
			/* TODO: use Xml.validate_name instead  */
			if (Xml.validate_name (name, 0) != 0) { // TODO: define validity
				GXml.warning (DomException.INVALID_CHARACTER, "Provided name '%s' for '%s' is not a valid XML name".printf (name, subject));
				return false;
			}

			return true;
		}

		/**
		 * {@inheritDoc}
		 */
		public override string to_string (bool format = true, int level = 0) {
			string str;
			int len;

			this.xmldoc->dump_memory_format (out str, out len, format);

			return str;
		}

		/*** Node methods ***/

		/**
		 * {@inheritDoc}
		 */
		public override NodeList? child_nodes {
			owned get {
				// TODO: always create a new one?
				// TODO: xmlDoc and xmlNode are very similar, but perhaps we shouldn't do this :D
				return new NodeChildNodeList ((Xml.Node*)this.xmldoc, this.owner_document);
			}
			internal set {
			}
		}


		/**
		 * Replaces `old_child` with `new_child` in this node's list of children.
		 *
		 * Version: DOM Level 1 Core<<BR>>
		 * URL: [[http://www.w3.org/TR/REC-DOM-Level-1/level-one-core.html#method-replaceChild]]
		 *
		 * @param new_child The child we will replace `old_child` with
		 * @param old_child The child being replaced
		 *
		 * @return The removed node `old_child`; this should not be freed
		 */
		public override unowned Node? replace_child (Node new_child, Node old_child) {
			if (new_child.node_type == NodeType.ELEMENT ||
			    new_child.node_type == NodeType.DOCUMENT_TYPE) {
				/* let append_child do it with its error handling, since
				   we don't consider position with libxml2 */
				return this.append_child (new_child);
			} else {
				return this.replace_child (new_child, old_child);
			}
		}

		/**
		 * Removes `old_child` from this document's list of
		 * children.
		 *
		 * Version: DOM Level 1 Core<<BR>>
		 * URL: [[http://www.w3.org/TR/REC-DOM-Level-1/level-one-core.html#method-removeChild]]
		 *
		 * @param old_child The child we wish to remove
		 *
		 * @return The removed node `old_child`; this should not be freed
		 */
		public override unowned Node? remove_child (Node old_child) {
			return this.child_nodes.remove_child (old_child);
		}

		/**
		 * Inserts `new_child` into this document before
		 * `ref_child`, an existing child of this
		 * {@link GXml.Document}. A document can only have one
		 * {@link GXml.Element} child (the root element) and
		 * one {@link GXml.DocumentType}.
		 *
		 * Version: DOM Level 1 Core<<BR>>
		 * URL: [[http://www.w3.org/TR/DOM-Level-3-Core/core.html#ID-952280727]]
		 *
		 * @param new_child The new node to insert into the document
		 * @param ref_child The existing child of the document that new_child will precede, or %NULL
		 *
		 * @return The newly inserted child; this should not be freed
		 */
		public override unowned Node? insert_before (Node new_child, Node? ref_child) {
			if (new_child.node_type == NodeType.ELEMENT ||
			    new_child.node_type == NodeType.DOCUMENT_TYPE) {
				/* let append_child do it with its error handling, since
				   we don't consider position with libxml2 */
				return this.append_child (new_child);
			} else {
				return this.child_nodes.insert_before (new_child, ref_child);
			}
		}

		/**
		 * Appends new_child to this document, appearing at
		 * the end of its list of children.  A document can
		 * only have one {@link GXml.Element} child, the root
		 * element, and one {@link GXml.DocumentType}.
		 *
		 * Version: DOM Level 1 Core<<BR>>
		 * URL: [[http://www.w3.org/TR/REC-DOM-Level-1/level-one-core.html#method-appendChild]]
		 *
		 * @param new_child The child we're appending
		 *
		 * @return The newly added child; this should not be freed
		 */
		public override unowned Node? append_child (Node new_child) {
			this.check_wrong_document (new_child);
			this.check_read_only ();

			if (new_child.node_type == NodeType.ELEMENT) {
				if (xmldoc->get_root_element () == null) {
					xmldoc->set_root_element (((Element)new_child).node);
				} else {
					GXml.warning (DomException.HIERARCHY_REQUEST, "Document already has a root element.  Could not add child element with name '%s'".printf (new_child.node_name));
				}
			} else if (new_child.node_type == NodeType.DOCUMENT_TYPE) {
				if (this.doctype == null) {
					this.doctype = (DocumentType)new_child;
				} else {
					GXml.warning (DomException.HIERARCHY_REQUEST, "Document already has a doctype.  Could not add new doctype with name '%s'.".printf (((DocumentType)new_child).name));
				}
			} else {
				return this.child_nodes.append_child (new_child);
			}

			return null;
		}

		/**
		 * {@inheritDoc}
		 */
		public override bool has_child_nodes () {
			return (xmldoc->children != null);
		}

		public unowned Node copy_node (Node foreign_node, bool deep = true) {
			Xml.Node *our_copy_xml = ((BackedNode)foreign_node).node->doc_copy (this.xmldoc, deep ? 1 : 0);
			// TODO: do we need to append this to this.new_nodes?  Do we need to append the result to this.nodes_to_free?  Test memory implications
			return this.lookup_node (our_copy_xml); // inducing a GXmlNode
		}
	}
}<|MERGE_RESOLUTION|>--- conflicted
+++ resolved
@@ -479,17 +479,10 @@
 		/**
 		 * Creates a Document from data found in memory using options.
 		 *
-<<<<<<< HEAD
-		 * @param xml A string representing an XML document
-		 * @param url the base URL to use for the document
-		 * @param encoding the document encoding
-		 * @param options a combination of {@link Xml.ParserOption}
-=======
 		 * @param xml: A string representing an XML document
 		 * @param url: the base URL to use for the document
 		 * @param encoding: the document encoding
 		 * @param options: a combination of {@link Xml.ParserOption}
->>>>>>> c7aa6ce9
 		 *
 		 * @return A new {@link GXml.Document} from `memory`; this must be freed with {@link GLib.Object.unref}
 		 */
