/* -*- Mode: vala; indent-tabs-mode: t; c-basic-offset: 8; tab-width: 8 -*- */
/* NodeList.vala
 *
 * Copyright (C) 2011-2013  Richard Schwarting <aquarichy@gmail.com>
 * Copyright (C) 2013  Daniel Espinosa <esodan@gmail.com>
 *
 * This library is free software; you can redistribute it and/or
 * modify it under the terms of the GNU Lesser General Public
 * License as published by the Free Software Foundation; either
 * version 2.1 of the License, or (at your option) any later version.

 * This library is distributed in the hope that it will be useful,
 * but WITHOUT ANY WARRANTY; without even the implied warranty of
 * MERCHANTABILITY or FITNESS FOR A PARTICULAR PURPOSE.  See the GNU
 * Lesser General Public License for more details.

 * You should have received a copy of the GNU Lesser General Public
 * License along with this library; if not, write to the Free Software
 * Foundation, Inc., 51 Franklin Street, Fifth Floor, Boston, MA 02110-1301  USA
 *
 * Authors:
 *      Richard Schwarting <aquarichy@gmail.com>
 *      Daniel Espinosa <esodan@gmail.com>
 */

using Gee;

namespace GXml {
	/**
	 * A live list used to store {@link GXml.Node}s.
	 *
	 * Usually contains the children of a {@link GXml.Node}, or
	 * the results of {@link GXml.Element.get_elements_by_tag_name}.
	 * {@link GXml.NodeList} implements both the DOM Level 1 Core API for
	 * a NodeList, as well as the {@link GLib.List} API, to make
	 * it more accessible and familiar to GLib programmers.
	 * Implementing classes also implement {@link Gee.Iterable}, to make
	 * iteration in supporting languages (like Vala) nice and
	 * easy.
	 *
	 * Version: DOM Level 1 Core
	 * URL: [[http://www.w3.org/TR/REC-DOM-Level-1/level-one-core.html#ID-536297177]]
	 */
<<<<<<< HEAD
	public interface NodeList : Gee.Iterable<DomNode> {

		public abstract ulong length { get; private set; }
=======
	public interface NodeList : Gee.Iterable<Node> {
>>>>>>> 69f18f19
		/* NOTE:
		 * children should define constructors like:
		 *     internal NodeList (Xml.Node* head, Document owner);
		 */

		/**
		 * The number of nodes contained within this list
		 *
		 * Version: DOM Level 1 Core
		 * URL: [[http://www.w3.org/TR/REC-DOM-Level-1/level-one-core.html#attribute-length]]
		 */
		public abstract ulong length {
			get; private set;
		}


		/* ** NodeList methods ** */

		/**
		 * Access the idx'th item in the list.
		 *
		 * Version: DOM Level 1 Core
		 * URL: [[http://www.w3.org/TR/REC-DOM-Level-1/level-one-core.html#method-item]]
		 */
		public abstract Node item (ulong idx);


		/* ** GNOME List conventions **
		 * These methods mimic those available through GList, to make GXmlNodeList more familiar to GLib programmers.
		 * Probably don't want to keep all of them since they're not all relevant.
		 */

		/**
		 * Call the provided func on each item of the list.
		 */
		public abstract void foreach (Func<Node> func);
		// TODO: add hints for performance below, perhaps
		/**
		 * Retrieve the first node in the list.
		 */
		public abstract Node first ();
		/**
		 * Retrieve the last node in the list.
		 */
		public abstract Node last ();
		/**
		 * Obtain the n'th item in the list. Used for compatibility with GLib.List.
		 */
		public abstract Node? nth (ulong n);
		/**
		 * Obtain the n'th item in the list. Used for compatibility with GLib.List.
		 */
		public abstract Node? nth_data (ulong n);
		/**
		 * Obtain the item n places before pivot in the list.
		 */
		public abstract Node? nth_prev (Node pivot, ulong n);
		/**
		 * Obtain index for node target in the list.
		 */
		public abstract int find (Node target);
		/**
		 * Obtain index for node target in the list, using CompareFunc to compare.
		 */
		public abstract int find_custom (Node target, CompareFunc<Node> cmp);
		/**
		 * Obtain index for node target in the list.
		 */
		public abstract int position (Node target);
		/**
		 * Obtain index for node target in the list.
		 */
		public abstract int index (Node target);
		// TODO: wow, lots of those GList compatibility methods are the same in a case like this.


		/* These exist to support management of a node's children */
		internal abstract unowned Node? insert_before (Node new_child, Node? ref_child);
		internal abstract unowned Node? replace_child (Node new_child, Node old_child);
		internal abstract unowned Node? remove_child (Node old_child);
		internal abstract unowned Node? append_child (Node new_child);

		/**
		 * Creates an XML string representation of the nodes in the list.
		 *
		 * @param in_line Whether to parse and expand entities or not.
		 *
		 * @return The list as an XML string.
		 */
		/*
		 * @todo: write a test
		 */
		public abstract string to_string (bool in_line);
	}

	/**
	 * This provides a NodeList that is backed by a GLib.List of
	 * Nodes.  A root {@link GXml.Node} is specified, which
	 * is usually the owner/parent of the list's contents
	 * (children of the parent).
	 */
	internal class GListNodeList : Gee.Traversable<Node>, Gee.Iterable<Node>, NodeList, GLib.Object {
		internal Node root;
		internal GLib.List<Node> nodes;

		internal GListNodeList (Node root) {
			this.root = root;
			this.nodes = new GLib.List<Node> ();
		}

		/**
		 * {@inheritDoc}
		 */
		public ulong length {
			get {
				return nodes.length ();
			}
			private set {
			}
		}

		/**
		 * {@inheritDoc}
		 */
		public Node item (ulong idx) {
			return this.nth_data (idx);
		}
		/**
		 * {@inheritDoc}
		 */
		public bool foreach (ForallFunc<Node> func) {
			return iterator ().foreach (func);
		}
		/**
		 * {@inheritDoc}
		 */
		public Node first () {
			return this.nodes.first ().data;
		}
		/**
		 * {@inheritDoc}
		 */
		public Node last () {
			return this.nodes.last ().data;
		}
		/**
		 * {@inheritDoc}
		 */
		public Node? nth (ulong n) {
			return this.nth_data (n);
		}
		/**
		 * {@inheritDoc}
		 */
		public Node? nth_data (ulong n) {
			return this.nodes.nth_data ((uint)n);
		}
		/**
		 * {@inheritDoc}
		 */
		public Node? nth_prev (Node pivot, ulong n) {
			unowned GLib.List<Node> list_pivot = this.nodes.find (pivot);
			return list_pivot.nth_prev ((uint)n).data;
		}
		/**
		 * {@inheritDoc}
		 */
		public int find (Node target) {
			return this.index (target);
		}
		/**
		 * {@inheritDoc}
		 */
		public int find_custom (Node target, CompareFunc<Node> cmp) {
			unowned GLib.List<Node> list_pt = this.nodes.find_custom (target, cmp);
			return this.index (list_pt.data);
		}
		/**
		 * {@inheritDoc}
		 */
		public int position (Node target) {
			return this.index (target);
		}
		/**
		 * {@inheritDoc}
		 */
		public int index (Node target) {
			return this.nodes.index (target);
		}

		internal unowned Node? insert_before (Node new_child, Node? ref_child) {
			this.nodes.insert_before (this.nodes.find (ref_child), new_child);
			return new_child;
		}
		internal unowned Node? replace_child (Node new_child, Node old_child) {
			int pos = this.index (old_child);
			this.remove_child (old_child);
			this.nodes.insert (new_child, pos);
			return old_child;
		}
		internal unowned Node? remove_child (Node old_child) /*throws DomError*/ {
			this.nodes.remove (old_child);
			return old_child;
		}
		internal unowned Node? append_child (Node new_child) /*throws DomError*/ {
			this.nodes.append (new_child);
			return new_child;
		}

		public string to_string (bool in_line) {
			string str = "";

			foreach (Node node in this.nodes) {
				str += node.to_string ();
			}

			return str;
		}

		/* ** Iterable methods ***/
		public GLib.Type element_type {
			get {
				return typeof (Node);
			}
		}
		public Gee.Iterator<Node> iterator () {
			return new NodeListIterator (this);
		}

		/**
		 * Iterator for NodeLists.  Allows you to iterate a
		 * collection neatly in vala.
		 */
		private class NodeListIterator : GenericNodeListIterator {
			/* When you receive one, initially you cannot get anything.
			 * Use has_next () to determine if there is a next one.
			 *   If the list is not empty, this should always be true.
			 *   (If it wasn't read-only, it could become empty by removing)
			 * Use next () to advance to the first/next one.
			 *   If not empty, always succeed
			 * get () fails before first next and after remove (), always succeeds elsewise.
			 *   Implies we cycle
			 * remove () always fails (does nothing)
			 */

			private unowned GLib.List<Node> cur;
			private unowned GLib.List<Node> first_node;
			private unowned GLib.List<Node> next_node;

			public NodeListIterator (GListNodeList list) {
				this.cur = null;
				this.first_node = list.nodes;
				this.next_node = list.nodes;
			}

			protected override Node get_current () {
				return this.cur.data;
			}

			protected override bool is_empty () {
				return (this.next_node == null);
			}

			// TODO: address ambiguity of libgee documentation that led me to believe that a call to get needed to be valid in such a way that I had to cycle here.
			protected override void advance () {
				this.cur = this.next_node;
				this.next_node = this.cur.next;
			}
		}
	}

	/* TODO: this will somehow need to watch the document and find
	 * out as new elements are added, and get reconstructed each
	 * time, or get reconstructed-on-the-go?
	 */
	internal class TagNameNodeList : GListNodeList { internal string tag_name;
		internal TagNameNodeList (string tag_name, Node root, Document owner) {
			base (root);
			this.tag_name = tag_name;
		}
	}

	/* TODO: warning: this list should NOT be edited :(
	   we need a new, better live AttrNodeList :| */
	internal class AttrNodeList : GListNodeList {
		internal AttrNodeList (Node root, Document owner) {
			base (root);
			base.nodes = root.attributes.get_values ();
		}
	}

	internal class NamespaceAttrNodeList : GListNodeList {
		internal NamespaceAttrNodeList (BackedNode root, Document owner) {
			base (root);
			for (Xml.Ns *cur = root.node->ns_def; cur != null; cur = cur->next) {
				this.append_child (new NamespaceAttr (cur, owner));
			}
		}
	}

	internal class NodeChildNodeList : ChildNodeList {
		Xml.Node *parent;

		internal override Xml.Node *head {
			get {
				return parent->children;
			}
			set {
				parent->children = value;
			}
		}

		internal NodeChildNodeList (Xml.Node *parent, Document owner) {
			this.parent = parent;
			this.owner = owner;
		}

		internal override Xml.Node *parent_as_xmlnode {
			get {
				/* TODO: check whether this is also
				 * disgusting, like with
				 * AttrChildNodeList, or necessary
				 */
				return parent;
			}
		}
	}
	internal class AttrChildNodeList : ChildNodeList {
		Xml.Attr *parent;

		internal override Xml.Node *head {
			get {
				return parent->children;
			}
			set {
				parent->children = value;
			}
		}

		internal override Xml.Node *parent_as_xmlnode {
			get {
				/* This is disgusting, but we do this for the case where
				   xmlAttr*'s immediate children list the xmlAttr as their
				   parent, but claim that xmlAttr is an xmlNode* (since
				   the parent field is of type xmlNode*). We need to get
				   an Xml.Node*ish parent for when we append new children
				   here, whether we're the list of children of an Attr
				   or not. */
				return (Xml.Node*)parent;
			}
		}

		internal AttrChildNodeList (Xml.Attr* parent, Document owner) {
			this.parent = parent;
			this.owner = owner;
		}
	}
	internal class EntityChildNodeList : ChildNodeList {
		Xml.Entity *parent;

		internal override Xml.Node *head {
			get {
				return parent->children;
			}
			set {
				parent->children = value;
			}
		}

		internal override Xml.Node *parent_as_xmlnode {
			get {
				/* This is disgusting, but we do this for the case where
				   xmlAttr*'s immediate children list the xmlAttr as their
				   parent, but claim that xmlAttr is an xmlNode* (since
				   the parent field is of type xmlNode*). We need to get
				   an Xml.Node*ish parent for when we append new children
				   here, whether we're the list of children of an Attr
				   or not. */
				return (Xml.Node*)parent;
			}
		}

		internal EntityChildNodeList (Xml.Entity* parent, Document owner) {
			this.parent = parent;
			this.owner = owner;
		}
	}

	// TODO: Desperately want to extend List or implement relevant interfaces to make iterable
	// TODO: remember that the order of interfaces that you're listing as implemented matters
	internal abstract class ChildNodeList : Gee.Traversable<Node>, Gee.Iterable<Node>, NodeList, GLib.Object {
		/* TODO: must be live
		   if this reflects children of a node, then must always be current
		   same with nodes from GetElementByTagName, made need separate impls for each */
		// TODO: if necessary, create two versions that use parent instead of head

		internal weak Document owner;
		internal abstract Xml.Node *head { get; set; }

		internal abstract Xml.Node *parent_as_xmlnode { get; }

		/**
		 * {@inheritDoc}
		 */
		public ulong length {
			get {
				int len = 0;
				for (Xml.Node *cur = head; cur != null; cur = cur->next) {
					len++;
				}
				return len;
			}
			private set { }
		}

		/**
		 * {@inheritDoc}
		 */
		public Node item (ulong idx) {
			return this.nth (idx);
		}

		/** Iterable methods **/
		public GLib.Type element_type { // TODO: should we need to use the override keyword when implementing interfaces
			get {
				return typeof(Node);
			}
		}
		public Gee.Iterator<Node> iterator () {
			return new NodeListIterator (this);
		}


		/** GNOME List conventions
		 ** Probably don't want to keep all of them since they're not all relevant.
		 **/
		public bool foreach (ForallFunc<Node> func) {
			return iterator ().foreach (func);
		}
		public Node first () {
			return this.owner.lookup_node (head);
		}
		public Node last () {
			Xml.Node *cur = head;
			while (cur != null && cur->next != null) {
				cur = cur->next;
			}
			return this.owner.lookup_node (cur); // TODO :check for nulls?
		}
		public Node? nth (ulong n) {
			Xml.Node *cur = head;
			for (int i = 0; i < n && cur != null; i++) {
				cur = cur->next;
			}
			return this.owner.lookup_node (cur);
		}
		public Node? nth_data (ulong n) {
			return nth (n);
		}
		public Node? nth_prev (Node pivot, ulong n) {
			Xml.Node *cur;
			for (cur = head; cur != null && this.owner.lookup_node (cur) != pivot; cur = cur->next) {
			}
			if (cur == null) {
				return null;
			}
			for (int i = 0; i < n && cur != null; i++) {
				cur = cur->prev;
			}
			return this.owner.lookup_node (cur);
		}
		public int find (Node target) {
			int pos = 0;
			Xml.Node *cur;
			for (cur = head; cur != null && this.owner.lookup_node (cur) != target; cur = cur->next) {
				pos++;
			}
			if (cur == null) {
				return -1;
			} else {
				return pos;
			}
		}
		public int find_custom (Node target, CompareFunc<Node> cmp) {
			int pos = 0;
			Xml.Node *cur;
			for (cur = head; cur != null && cmp (this.owner.lookup_node (cur), target) != 0; cur = cur->next) {
				pos++;
			}
			if (cur == null) {
				return -1;
			} else {
				return pos;
			}
		}
		public int position (Node target) {
			return find (target);
		}
		public int index (Node target) {
			return find (target);
		}

		/** Node's child methods, implemented here **/
		internal new unowned Node? insert_before (Node new_child, Node? ref_child) {
			Xml.Node *child = head;

			if (ref_child == null) {
				this.append_child (ref_child);
			}

			while (child != ((BackedNode)ref_child).node && child != null) {
				child = child->next;
			}
			if (child == null) {
				GXml.warning (DomException.NOT_FOUND, "ref_child '%s' not found, was supposed to have '%s' inserted before it.".printf (ref_child.node_name, new_child.node_name));
				return null;
			} else {
				if (new_child.node_type == NodeType.DOCUMENT_FRAGMENT) {
					foreach (Node new_grand_child in new_child.child_nodes) {
						child->add_prev_sibling (((BackedNode)new_grand_child).node);
					}
				} else {
					child->add_prev_sibling (((BackedNode)new_child).node);
				}
			}
			return new_child;
		}

		internal new unowned Node? replace_child (Node new_child, Node old_child) {
			// TODO: verify that libxml2 already removes
			// new_child first if it is found elsewhere in
			// the tree.

			// TODO: nuts, if Node as an iface can't have properties,
			//       then I have to cast these to Nodes, ugh.
			// TODO: need to handle errors?

			// TODO: want to do a 'find_child' function
			if (new_child.node_type == NodeType.DOCUMENT_FRAGMENT) {
				this.insert_before (new_child, old_child);
				this.remove_child (old_child);
			} else {
				Xml.Node *child = head;

				while (child != null && child != ((BackedNode)old_child).node) {
					child = child->next;
				}

				if (child != null) {
					// it is a valid child
					child->replace (((BackedNode)new_child).node);
				} else {
					GXml.warning (DomException.NOT_FOUND, "old_child '%s' not found, tried to replace with '%s'".printf (old_child.node_name, new_child.node_name));
				}
			}

			return old_child;
		}
		internal new unowned Node? remove_child (Node old_child) /* throws DomError */ {
			// TODO: verify that old_child is a valid child here and then unlink

			((BackedNode)old_child).node->unlink (); // TODO: do we need to free libxml2 stuff manually?
			return old_child;
		}

		internal virtual unowned Node? append_child (Node new_child) /* throws DomError */ {
			// TODO: verify that libxml2 will first remove
			// new_child if it already exists elsewhere in
			// the tree.

			if (new_child.node_type == NodeType.DOCUMENT_FRAGMENT) {
				foreach (Node grand_child in new_child.child_nodes) {
					parent_as_xmlnode->add_child (((BackedNode)grand_child).node);
				}
			} else {
				parent_as_xmlnode->add_child (((BackedNode)new_child).node);
			}

			return new_child;
		}

		private string _str;
		public string to_string (bool in_line = true) {
			_str = "";
			foreach (Node node in this) {
				_str += node.to_string ();
			}
			return _str;
		}

		/* ** NodeListIterator ***/

		private class NodeListIterator : GenericNodeListIterator {
			private weak Document doc;
			private Xml.Node *cur;
			private Xml.Node *head;
			private Xml.Node *next_node;

			/* TODO: consider rewriting this to work on NodeList instead of the Xml.Node*
			   list, then perhaps we could reuse it for get_elements_by_tag_name () */
			public NodeListIterator (ChildNodeList list) {
				this.head = list.head;
				this.next_node = this.head;
				this.cur = null;
				this.doc = list.owner;
			}

			/* ** model-specific methods ***/

			protected override Node get_current () {
				return this.doc.lookup_node (this.cur);
			}

			protected override bool is_empty () {
				return (this.next_node == null);
			}

			protected override void advance () {
				if (!is_empty ()) {
					this.cur = this.next_node;
					this.next_node = cur->next;
				}
			}
		}
	}

	private abstract class GenericNodeListIterator : Gee.Traversable<Node>, Gee.Iterator<Node>, GLib.Object {
		protected abstract Node get_current ();
		protected abstract bool is_empty ();
		protected abstract void advance ();

		public bool foreach (ForallFunc<Node> f) {
			var r = this.get ();
			bool ret = f(r);
			if (ret && this.next ())
				return true;
			else
				return false;
		}

		/* ** Iterator methods ***/

		/**
		 * Obtain the current Node in the iteration.
		 * Returns null if there is none, which occurs
		 * if the list is empty or if iteration has
		 * not started (next () has never been
		 * called).
		 */
		public new Node get () {
			if (this.valid) {
				return this.get_current ();
			} else {
				// TODO: file bug, Iterator wants Node, not Node?, but it wants us to be able to return null.
				return null;
			}
		}

		/**
		 * Advance to the next Node in the list
		 */
		public bool next () {
			if (this.is_empty ()) {
				// the list is empty
				return false;
			} else {
				this.advance ();
				return true;
			}
		}

		/**
		 * Checks whether there is a next Node in the list.
		 */
		public bool has_next () {
			return (! this.is_empty ());
		}

		/**
		 * Lets the user know that the NodeList is
		 * read_only so the remove () operation will
		 * fail.
		 */
		public bool read_only {
			get {
				return true;
			}
		}

		/**
		 * Indicates whether a call to get () will
		 * succeed. This should only be false at the
		 * start before the first call to next ().
		 */
		public bool valid {
			get {
				return (this.get_current () != null);
			}
		}

		/**
		 * NodeLists are read-only.  remove () will
		 * always fail.  To remove a node from a
		 * document, it must be done from the parent
		 * node using remove_child ().
		 */
		public void remove () {
			// TODO: consider making this totally silent
			GLib.warning ("Remove on NodeList not supported: Nodes must be removed from parent or doc separately.");
		}
	}
}<|MERGE_RESOLUTION|>--- conflicted
+++ resolved
@@ -41,13 +41,9 @@
 	 * Version: DOM Level 1 Core
 	 * URL: [[http://www.w3.org/TR/REC-DOM-Level-1/level-one-core.html#ID-536297177]]
 	 */
-<<<<<<< HEAD
-	public interface NodeList : Gee.Iterable<DomNode> {
+	public interface NodeList : Gee.Iterable<Node> {
 
 		public abstract ulong length { get; private set; }
-=======
-	public interface NodeList : Gee.Iterable<Node> {
->>>>>>> 69f18f19
 		/* NOTE:
 		 * children should define constructors like:
 		 *     internal NodeList (Xml.Node* head, Document owner);
