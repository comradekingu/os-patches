/* -*- Mode: vala; indent-tabs-mode: t; c-basic-offset: 2; tab-width: 2 -*- */
/* Element.vala
 *
 * Copyright (C) 2011-2013  Richard Schwarting <aquarichy@gmail.com>
 * Copyright (C) 2011  Daniel Espinosa <esodan@gmail.com>
 *
 * This library is free software; you can redistribute it and/or
 * modify it under the terms of the GNU Lesser General Public
 * License as published by the Free Software Foundation; either
 * version 2.1 of the License, or (at your option) any later version.

 * This library is distributed in the hope that it will be useful,
 * but WITHOUT ANY WARRANTY; without even the implied warranty of
 * MERCHANTABILITY or FITNESS FOR A PARTICULAR PURPOSE.  See the GNU
 * Lesser General Public License for more details.

 * You should have received a copy of the GNU Lesser General Public
 * License along with this library; if not, see <http://www.gnu.org/licenses/>.
 *
 * Authors:
 *      Richard Schwarting <aquarichy@gmail.com>
 *      Daniel Espinosa <esodan@gmail.com>
 */

namespace GXml {
	// TODO: figure out how to create this; Xml.Doc doesn't have new_element()

	/**
	 * Represent an XML Element node, which have attributes and children.
	 *
	 * To create one, use {@link GXml.Document.create_element}.
	 *
	 * These can have child nodes
	 * of various types including other Elements. Elements can
	 * have Attr attributes associated with them. Elements have
	 * tag names. In addition to methods inherited from Node,
	 * Elements have additional methods for manipulating
	 * attributes, as an alternative to manipulating the
	 * attributes HashMap directly.
	 *
	 * Version: DOM Level 1 Core<<BR>>
	 * URL: [[http://www.w3.org/TR/DOM-Level-1/level-one-core.html#ID-745549614]]
	 */
	public class Element : BackedNode {
		/* Public properties */

		// TODO: find out how to do double-spaces in Valadoc, so we can indent <img...
		/**
		 * The element's tag_name. Multiple elements can have
		 * the same tag name in a document. XML example:
		 * {{{<photos>
		 *   <img src="..." />
		 *   <img src="..." />
		 * </photos>}}}
		 * In this example, photos and img are tag names.
		 *
		 * Version: DOM Level 1 Core<<BR>>
		 * URL: [[http://www.w3.org/TR/REC-DOM-Level-1/level-one-core.html#ID-104682815]]
		 */
		public string tag_name {
			get {
				// This is the same as node_name from Node:
				// http://www.w3.org/TR/DOM-Level-1/level-one-core.html
				// TODO: is this the same as tagname from Document's get_elem_by...?
				return base.node_name;
			}
			private set {
			}
		}

		/**
		 * Elements do not have a node_value. Instead, their
		 * contents are stored in Attr attributes and in
		 * child_nodes.
		 */
		public override string? node_value {
			get {
				return null;
			}
			private set {
			}
		}

		// Note that NamedNodeMap is 'live' so changes to the Node should be seen in an already obtained NamedNodeMap
		private NamedAttrMap _attributes = null;

		/**
		 * Contains a {@link GXml.NamedAttrMap} of
		 * {@link GXml.Attr} attributes associated with this
		 * {@link GXml.Element}.
		 *
		 * Attributes in the NamedNodeMap are updated live, so
		 * changes in the element's attributes through its
		 * other methods are reflected in the attributes
		 *
		 * Do not free this or its contents.  It's memory will
		 * be released when the owning {@link GXml.Document}
		 * is freed.
		 */
		public override NamedAttrMap? attributes {
			get {
				// TODO: investigate memory handling
				if (this._attributes == null) {
					this._attributes = new NamedAttrMap (this);
				}
				return this._attributes;
			}
			internal set {
			}
		}

		/* Constructors */
		internal Element (Xml.Node *node, Document doc) {
			base (node, doc);
			// TODO: consider string ownership, libxml2 memory
		}

		/* Public Methods */

		/**
		 * Retrieve the attribute value, as a string, for an
		 * attribute associated with this element with the
		 * name name.
		 *
		 * Version: DOM Level 1 Core<<BR>>
		 * URL: [[http://www.w3.org/TR/REC-DOM-Level-1/level-one-core.html#ID-666EE0F9]]
		 *
		 * @param name The name of the attribute whose value to retrieve
		 *
		 * @return The value of the named attribute, or "" if
		 * no such attribute is set.
		 */
		public string get_attribute (string name) {
			Attr attr = this.get_attribute_node (name);

			if (attr != null)
				return attr.value;
			else
				return ""; // IDL says empty string
		}
		/**
		 * Set the value of this element's attribute named
		 * name to the string value.
		 *
		 * Version: DOM Level 1 Core<<BR>>
		 * URL: [[http://www.w3.org/TR/REC-DOM-Level-1/level-one-core.html#ID-F68F082]]
		 *
		 * @param name Name of the attribute whose value to set
		 * @param value The value to set
		 */
		public void set_attribute (string name, string value) {
			Attr attr;

			attr = this.owner_document.create_attribute (name);
			attr.value = value;

			this.set_attribute_node (attr);
		}
		/**
		 * Remove the attribute named name from this element.
		 *
		 * Version: DOM Level 1 Core<<BR>>
		 * URL: [[http://www.w3.org/TR/REC-DOM-Level-1/level-one-core.html#ID-6D6AC0F9]]
		 *
		 * @param name The name of the attribute to unset
		 */
		public void remove_attribute (string name) {
			this.check_read_only (); // TODO: check all this.check_*, and see if we should be aborting the current functions on failure or just warn, like here
			this.attributes.remove_named_item (name);
		}
		/**
		 * Get the Attr node representing this element's attribute named name.
		 *
		 * Version: DOM Level 1 Core<<BR>>
		 * URL: [[http://www.w3.org/TR/REC-DOM-Level-1/level-one-core.html#ID-217A91B8]]
		 *
		 * @param name The name of the Attr node to retrieve
		 *
		 * @return The Attr node named by name for this element, or %NULL if none is set
		 */
		public Attr? get_attribute_node (string name) {
			return this.attributes.get_named_item (name);
		}
		/**
		 * Set the attribute in Attr for this element.
		 *
		 * Version: DOM Level 1 Core<<BR>>
		 * URL: [[http://www.w3.org/TR/REC-DOM-Level-1/level-one-core.html#ID-887236154]]
		 *
		 * @param new_attr The attribute to set
		 *
		 * @return If an Attr with the same name exists, it
		 * is replaced and the old Attr is returned.
		 * Elsewise, %NULL is returned.
		 */
		public Attr set_attribute_node (Attr new_attr) {
			// TODO: INUSE_ATTRIBUTE_ERR if new_attr already belongs to another element
			// NO_MODIFICATION_ALLOWED_ERR and WRONG_DOCUMENT_ERR checked within
			return this.attributes.set_named_item (new_attr);
		}

		/**
		 * Remove Attr old_attr from this element, if it was
		 * set.
		 *
		 * Version: DOM Level 1 Core<<BR>>
		 * URL: [[http://www.w3.org/TR/REC-DOM-Level-1/level-one-core.html#ID-D589198]]
		 *
		 * @param old_attr The Attr we are removing
		 *
		 * @return The old_attr we wanted to remove, even if
		 * it wasn't found.
		 */
		public Attr remove_attribute_node (Attr old_attr) {
			this.check_read_only ();
			return this.attributes.remove_named_item (old_attr.name);
		}

		// TODO: consider making the life of TagNameNodeLists optional, and dead by default, at the Document level
		private void check_add_tag_name (Element basenode, Node child) {
			// TODO: make sure there aren't any other NodeTypes that could have elements as children
			if (child.node_type == NodeType.ELEMENT || child.node_type == NodeType.DOCUMENT_FRAGMENT) {
				// the one we're examining is an element, and might need to be added
				if (child.node_type == NodeType.ELEMENT) {
					basenode.on_new_descendant_with_tag_name ((Element)child);
				}

				// if we're adding an element with descendants, or a document fragment, they might contain nodes that should go into a tag name node list for an ancestor node
				foreach (Node grand_child in child.child_nodes) {
					check_add_tag_name (basenode, grand_child);
				}
			}
		}
		/**
		 * Checks whether a descendant of a node is an Element, or whether its descendants
		 * are elements.  If they are, we check the basenode and its ancestors to see
		 * whether they're keeping that node in a TagNameNodeList, so we can remove it.
		 */
		private void check_remove_tag_name (Element basenode, Node child) {
			// TODO: make sure there aren't any other NodeTypes that could have elements as children
			if (child.node_type == NodeType.ELEMENT) {
				// the one we're examining is an element, and might need to be removed from a tag name node list
				basenode.on_remove_descendant_with_tag_name ((Element)child);

				// if we're removing an element with descendants, it might contain nodes that should also be removed from a tag name node list for an ancestor node
				foreach (Node grand_child in child.child_nodes) {
					check_remove_tag_name (basenode, grand_child);
				}
			}
		}

		/* ** Node methods ** */

		/**
		 * {@inheritDoc}
		 */
		public override unowned Node? insert_before (Node new_child, Node? ref_child) {
			unowned Node ret = base.insert_before (new_child, ref_child);
			check_add_tag_name (this, new_child);
			return ret;
		}

		/**
		 * {@inheritDoc}
		 */
		public override unowned Node? replace_child (Node new_child, Node old_child) {
			check_remove_tag_name (this, old_child);
			unowned Node ret = base.replace_child (new_child, old_child);
			check_add_tag_name (this, new_child);
			return ret;
		}

		/**
		 * {@inheritDoc}
		 */
		public override unowned Node? remove_child (Node old_child) {
			check_remove_tag_name (this, old_child);
			unowned Node ret = base.remove_child (old_child);
			return ret;
		}

		/**
		 * {@inheritDoc}
		 */
		public override unowned Node? append_child (Node new_child) {
			unowned Node ret = base.append_child (new_child);
			check_add_tag_name (this, new_child);
			return ret;
		}


		/* Visual explanation of get_elements_by_tag_name tree traversal.
		     a
		   b    c
		  d e  f g

		  we want: a b d e c f g

		  start:
		  add a

		  pop top of stack (a)
		  a: check for match: yes? add to return list
		  a: add children from last to first (c,b) to top of stack (so head=b, then c)

		  a
		  a< [bc]
		  b< [de]c
		  d< ec
		  e< c
		  c< [fg]
		  f< g
		  g<

		  see a, add a, visit a
		*/

		/* This keeps a list of all descendants with a given tag name, so you can do
		   elem.get_elements_by_tag_name ("name") and find them quickly; whenever a
		   node is added to the DOM, all its ancestors have it added to their list */
		private List<TagNameNodeList> tag_name_lists = new List<TagNameNodeList> ();

		/* Adds a new descendant to this elements cached list of child descendants,
		   used to isolate the subtree of nodes when filtering by tag name */
		private void on_new_descendant_with_tag_name (Element elem) {
			// TODO: consider using a HashTable instead
			foreach (TagNameNodeList list in tag_name_lists) {
				// TODO: take into account case sensitivity or insensitivity?
				if (elem.tag_name == list.tag_name) {
					list.append_child (elem);
					break;
				}
			}
			if (this.parent_node != null && this.parent_node.node_type == NodeType.ELEMENT)
				((Element)this.parent_node).on_new_descendant_with_tag_name (elem);
		}
		/**
		 * Checks whether this element has a TagNameNodeList containing this element,
		 * and if so, removes it.  It also asks the parents above if they have such
		 * a list.
		 */
		private void on_remove_descendant_with_tag_name (Element elem) {
			foreach (TagNameNodeList list in tag_name_lists) {
				if (elem.tag_name == list.tag_name) {
					foreach (Node tag_elem in list) {
						if (((Element)tag_elem) == elem) {
							list.remove_child (tag_elem);
							break;
						}
					}
					break;
				}
			}
			if (this.parent_node != null && this.parent_node.node_type == NodeType.ELEMENT)
				((Element)this.parent_node).on_remove_descendant_with_tag_name (elem);
		}

		/**
		 * Obtains a NodeList of Elements with the given
		 * tag_name that are descendants of this Element.
		 * This will include the current element if it
		 * matches. The returned list is updated as necessary
		 * as the tree changes.
		 *
		 * Version: DOM Level 1 Core<<BR>>
		 * URL: [[http://www.w3.org/TR/REC-DOM-Level-1/level-one-core.html#ID-1938918D]]
		 *
		 * @param tag_name The tag name to match for
		 *
		 * @return A NodeList containing the matching descendants
		 */
		/*TODO: make sure we want to include the current
		 * element, I think probably not.
		 */
		public NodeList get_elements_by_tag_name (string tag_name) {
			TagNameNodeList tagged = new TagNameNodeList (tag_name, this, this.owner_document);
			//List<Node> tagged = new List<Node> ();
			Queue<Xml.Node*> tocheck = new Queue<Xml.Node*> ();

			/* TODO: find out whether we are supposed to include this element,
			         or just its descendants */
			tocheck.push_head (base.node);

			while (tocheck.is_empty () == false) {
				Xml.Node *cur = tocheck.pop_head ();

				if (cur->name == tag_name) {
					tagged.append_child (this.owner_document.lookup_node (cur));
				}

				for (Xml.Node *child = cur->last; child != null; child = child->prev) {
					tocheck.push_head (child);
				}
			}

			this.tag_name_lists.append (tagged);

			return tagged;
		}

		/**
		 * This merges all adjacent Text nodes that are
		 * descendants of this element. Sibling Text nodes
		 * are not distinguishable in XML when stored outside
		 * of the DOM.
		 *
		 * Version: DOM Level 1 Core<<BR>>
		 * URL: [[http://www.w3.org/TR/REC-DOM-Level-1/level-one-core.html#ID-162CF083]]
		 */
		public void normalize () {
			// TODO: do not normalise CDATASection which
			//       inherits from Text don't think that
			//       will be a problem, given that it will
			//       have a different .node_type

			foreach (Node child in this.child_nodes) {
				switch (child.node_type) {
				case NodeType.ELEMENT:
					((Element)child).normalize ();
					break;
				case NodeType.TEXT:
					// TODO: check siblings: what happens in vala when you modify a list you're iterating?
					// TODO: I think libxml2 automatically normalises adjacent text nodes, which is kind of annoying.
					// STUB
					break;
				}

			}
		}

		/**
		 * This is a convenience property for Elements, useful
		 * when you want to see Text descendents of an
		 * element. With the XML example
		 * {{{<shops>
		 *   <shop id="1">Eeylops Owl Emporium</shop>
		 *   <shop id="2">Obscurus Books</shop>
		 * </shops>}}} taking the
		 * node for the shop element with id 1 and using this
		 * method, you would get back "Eeylops Owl Emporiums".
		 * If you used it on the shops element, you'd get
		 * {{{Eeylops Owl EmporiumObscurus Books}}} with the
		 * XML tags omitted.
		 *
		 * Setting content replaces the Element's children
		 * with a Text node containing `value`.
		 */
		// TODO: add test
		public string content {
			owned get {
				// <> in with stringifying child nodes would get escaped, here the content is preserved
				return base.node->get_content ();
			}
			set {
				// TODO: check impact on existing child nodes; they will be
				//       detached, right?
				// TODO: is XML in value interpreted or escaped?
				base.node->set_content (value);
			}
		}

		/**
		 * {@inheritDoc}
		 *
		 * For {@link GXml.Element} this method copy attributes and child nodes
		 * when @deep is set to true.
		 *
<<<<<<< HEAD
		 * @param node could be owned by other {@link GXml.Document}.
=======
		 * {@link [node]} could be owned by other {@link GXml.Document}.
>>>>>>> c7aa6ce9
		 */
		public override bool copy (ref Node node, bool deep = false)
		                    requires (node is Element)
		{
			node.node_name = this.node_name;
			((Element) node).content = null;
			((Element) node).content = this.content;
			foreach (Attr attr in attributes.get_values ()) {
				((Element) node).set_attribute (attr.node_name, attr.node_value);
			}
			if (has_child_nodes () && deep) {
				foreach (Node n in child_nodes) {
					if (n is Element) {
						var element = (Node) node.owner_document.create_element (n.node_name);
						n.copy (ref element, true);
						node.append_child (	element);
					}
				}
			}
			return true;
		}

		/**
		 * {@inheritDoc}
		 */
		public override string to_string (bool format = false, int level = 0) {
			/* TODO: may want to determine a way to only sync when
			   attributes have been modified */

			this.owner_document.dirty_elements.append (this);
			return base.to_string (format, level);
		}
	}
}<|MERGE_RESOLUTION|>--- conflicted
+++ resolved
@@ -465,11 +465,8 @@
 		 * For {@link GXml.Element} this method copy attributes and child nodes
 		 * when @deep is set to true.
 		 *
-<<<<<<< HEAD
-		 * @param node could be owned by other {@link GXml.Document}.
-=======
-		 * {@link [node]} could be owned by other {@link GXml.Document}.
->>>>>>> c7aa6ce9
+		 * @param node: could be owned by other {@link GXml.Document}.
+		 * @param deep: copy child nodes if true.
 		 */
 		public override bool copy (ref Node node, bool deep = false)
 		                    requires (node is Element)
