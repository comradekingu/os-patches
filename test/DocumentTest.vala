/* -*- Mode: vala; indent-tabs-mode: t; c-basic-offset: 8; tab-width: 8 -*- */
using GXml;

class DocumentTest : GXmlTest {
	public static void add_tests () {
		Test.add_func ("/gxml/document/doctype", () => {
				// STUB
				/*
				Document doc = new Document.from_path ("/tmp/dtdtest2.xml");
				// Document doc = get_doc ();
				DocumentType type = doc.doctype;
				HashTable<string,Entity> entities = type.entities;
				assert_not_reached ();
				// TODO: need to find an example file with a DTD that actually sets entities, annotations
				// TODO: fill in
				*/
			});
		Test.add_func ("/gxml/document/implementation", () => {
				Document doc = get_doc ();

				Implementation impl = doc.implementation;

				assert (impl.has_feature ("xml") == true);
				assert (impl.has_feature ("xml", "1.0") == true);
				assert (impl.has_feature ("xml", "2.0") == false);
				assert (impl.has_feature ("html") == false);
				assert (impl.has_feature ("nonsense") == false);
			});
		Test.add_func ("/gxml/document/document_element", () => {
				Document doc = get_doc ();
				Element root = doc.document_element;

				assert (root.node_name == "Sentences");
				assert (root.has_child_nodes ());
			});

		Test.add_func ("/gxml/document/construct_from_path", () => {
				Document doc = get_doc ();

				check_contents (doc);
			});
		Test.add_func ("/gxml/document/construct_from_path_error", () => {
				Document doc;
				try {
					// file does not exist
					doc = new Document.from_path ("/tmp/asdfjlkansdlfjl");
					assert_not_reached ();
				} catch (GXml.Error e) {
					assert (e is GXml.Error.PARSER);
				}
				test_error (DomException.INVALID_DOC);

				try {
					// file exists, but is not XML (it's a directory!)
					doc = new Document.from_path ("/tmp/");
					assert_not_reached ();
				} catch (GXml.Error e) {
					assert (e is GXml.Error.PARSER);
				}
				test_error (DomException.INVALID_DOC);

				try {
					doc = new Document.from_path ("test_invalid.xml");
					assert_not_reached ();
				} catch (GXml.Error e) {
					assert (e is GXml.Error.PARSER);
				}
				test_error (DomException.INVALID_DOC);
			});
		Test.add_func ("/gxml/document/construct_from_stream", () => {
				File fin;
				InputStream instream;
				Document doc;

				try {
					fin = File.new_for_path (GXmlTest.get_test_dir () + "/test.xml");
					instream = fin.read (null);
					/* TODO: test GCancellable */

					doc = new Document.from_stream (instream);

					check_contents (doc);
				} catch (GLib.Error e) {
					Test.message ("%s", e.message);
					assert_not_reached ();
				}
			});
		Test.add_func ("/gxml/document/construct_from_stream_error", () => {
				File fin;
				InputStream instream;
				FileIOStream iostream;
				Document doc;

				try {
					fin = File.new_tmp ("gxml.XXXXXX", out iostream);
					instream = fin.read (null);
					doc = new Document.from_stream (instream);
					assert_not_reached ();
				} catch (GXml.Error e) {
					assert (e is GXml.Error.PARSER);
				} catch (GLib.Error e) {
					stderr.printf ("Test encountered unexpected error '%s'\n", e.message);
					assert_not_reached ();
				}
				test_error (DomException.INVALID_DOC);
			});
		Test.add_func ("/gxml/document/construct_from_string", () => {
				string xml;
				Document doc;
				GXml.Node root;
<<<<<<< HEAD

				xml = "<Fruits><Apple></Apple><Orange></Orange></Fruits>";
				doc = new Document.from_string (xml);

=======

				xml = "<Fruits><Apple></Apple><Orange></Orange></Fruits>";
				doc = new Document.from_string (xml);

>>>>>>> 7d0fc9a3
				root = doc.document_element;
				assert (root.node_name == "Fruits");
				assert (root.has_child_nodes () == true);
				assert (root.first_child.node_name == "Apple");
				assert (root.last_child.node_name == "Orange");
			});
		Test.add_func ("/gxml/document/save", () => {
				Document doc;
				int exit_status;

				try {
					doc = get_doc ();
					/* TODO: /tmp because of 'make distcheck' being
					   readonly, want to use GXmlTest.get_test_dir () if
					   readable, though */
					doc.save_to_path (GLib.Environment.get_tmp_dir () + "/test_out_path.xml");

					Process.spawn_sync (null,
							    { "/usr/bin/diff",
							      GLib.Environment.get_tmp_dir () + "/test_out_path.xml",
							      GXmlTest.get_test_dir () + "/test_out_path_expected.xml" },
							    null, 0, null, null /* stdout */, null /* stderr */, out exit_status);
					assert (exit_status == 0);
				} catch (GLib.Error e) {
					Test.message ("%s", e.message);
					assert_not_reached ();
				}
			});
		Test.add_func ("/gxml/document/save_error", () => {
				Document doc;

				try {
					doc = get_doc ();
					doc.save_to_path ("/tmp/a/b/c/d/e/f/g/h/i");
					assert_not_reached ();
				} catch (GXml.Error e) {
					assert (e is GXml.Error.WRITER);
				}
				test_error (DomException.X_OTHER);
			});

		Test.add_func ("/gxml/document/save_to_stream", () => {
				try {
					File fin;
					File fout;
					InputStream instream;
					OutputStream outstream;
					Document doc;
					int exit_status;

				        fin = File.new_for_path (GXmlTest.get_test_dir () + "/test.xml");
					instream = fin.read (null);

					fout = File.new_for_path (GLib.Environment.get_tmp_dir () + "/test_out_stream.xml");
					// OutputStream outstream = fout.create (FileCreateFlags.REPLACE_DESTINATION, null); // REPLACE_DESTINATION doesn't work like I thought it would?
					outstream = fout.replace (null, true, FileCreateFlags.REPLACE_DESTINATION, null);

					doc = new Document.from_stream (instream);
					doc.save_to_stream (outstream);

					Process.spawn_sync (null,
			                                    { "/usr/bin/diff",
							      GLib.Environment.get_tmp_dir () + "/test_out_stream.xml",
							      GXmlTest.get_test_dir () + "/test_out_stream_expected.xml" },
							    null, 0, null, null /* stdout */, null /* stderr */, out exit_status);

					assert (exit_status == 0);
				} catch (GLib.Error e) {
					Test.message ("%s", e.message);
					assert_not_reached ();
				}
			});
		Test.add_func ("/gxml/document/save_to_stream_error", () => {
				try {
					File fout;
					FileIOStream iostream;
					OutputStream outstream;
					Document doc;
<<<<<<< HEAD
					//int exit_status;
=======
					int exit_status;
>>>>>>> 7d0fc9a3

					doc = GXmlTest.get_doc ();

					fout = File.new_tmp ("gxml.XXXXXX", out iostream);
					outstream = fout.replace (null, true, FileCreateFlags.REPLACE_DESTINATION, null);
					outstream.close ();

					doc.save_to_stream (outstream);
					assert_not_reached ();
				} catch (GXml.Error e) {
					assert (e is GXml.Error.WRITER);
<<<<<<< HEAD
				} catch (GLib.Error e) {
					stdout.printf (@"ERROR: $(e.message)");
					assert_not_reached ();
=======
>>>>>>> 7d0fc9a3
				}
				test_error (DomException.X_OTHER);
			});
		Test.add_func ("/gxml/document/create_element", () => {
				Document doc = get_doc ();
				Element elem = null;

				elem = doc.create_element ("Banana");
				test_error (DomException.NONE);
				assert (elem.tag_name == "Banana");
				assert (elem.tag_name != "banana");

				elem = doc.create_element ("ØÏØÏØ¯ÏØÏ  ²øœ³¤ïØ£");
				test_error (DomException.INVALID_CHARACTER);
				// assert (elem == null); // TODO: decide what we want returned on DomExceptions
			});
		Test.add_func ("/gxml/document/create_document_fragment", () => {
				Document doc = get_doc ();
				DocumentFragment fragment = doc.create_document_fragment ();

				// TODO: can we set XML in the content, and actually have that translate into real libxml2 underlying nodes?
				Element percy = doc.create_element ("Author");
				Element percy_name = doc.create_element ("Name");
				Element percy_email = doc.create_element ("Email");
				percy_name.content = "Percy";
				percy_email.content = "pweasley@hogwarts.co.uk";
				percy.append_child (percy_name);
				percy.append_child (percy_email);
				fragment.append_child (percy);

				Element ginny = doc.create_element ("Author");
				Element ginny_name = doc.create_element ("Name");
				Element ginny_email = doc.create_element ("Email");
				ginny_name.content = "Ginny";
				ginny_email.content = "weasleyg@hogwarts.co.uk";
				ginny.append_child (ginny_name);
				ginny.append_child (ginny_email);
				fragment.append_child (ginny);

				NodeList authors_list = doc.get_elements_by_tag_name ("Authors");
				assert (authors_list.length == 1);
				Element authors = (Element)authors_list.item (0);
				assert (authors.get_elements_by_tag_name ("Author").length == 2);
				assert (fragment.child_nodes.length == 2);

				assert (doc.to_string () == "<?xml version=\"1.0\"?>
<Sentences>
  <Sentence lang=\"en\">I like the colour blue.</Sentence>
  <Sentence lang=\"de\">Ich liebe die T&#xFC;r.</Sentence>
  <Authors>
    <Author>
      <Name>Fred</Name>
      <Email>fweasley@hogwarts.co.uk</Email>
    </Author>
    <Author>
      <Name>George</Name>
      <Email>gweasley@hogwarts.co.uk</Email>
    </Author>
  </Authors>
</Sentences>
");

				authors.append_child (fragment);
				assert (authors.get_elements_by_tag_name ("Author").length == 4);

				string expected = "<?xml version=\"1.0\"?>
<Sentences>
  <Sentence lang=\"en\">I like the colour blue.</Sentence>
  <Sentence lang=\"de\">Ich liebe die T&#xFC;r.</Sentence>
  <Authors>
    <Author>
      <Name>Fred</Name>
      <Email>fweasley@hogwarts.co.uk</Email>
    </Author>
    <Author>
      <Name>George</Name>
      <Email>gweasley@hogwarts.co.uk</Email>
    </Author>
  <Author><Name>Percy</Name><Email>pweasley@hogwarts.co.uk</Email></Author><Author><Name>Ginny</Name><Email>weasleyg@hogwarts.co.uk</Email></Author></Authors>
</Sentences>
";
				// TODO: want to find a way to flattern the string, strip whitespace
				assert (doc.to_string () == expected);
			});
		Test.add_func ("/gxml/document/create_text_node", () => {
				Document doc = get_doc ();
				Text text = doc.create_text_node ("Star of my dreams");

				assert (text.node_name == "#text");
				assert (text.node_value == "Star of my dreams");
			});
		Test.add_func ("/gxml/document/create_comment", () => {
				Document doc = get_doc ();
				Comment comment = doc.create_comment ("Ever since the day we promised.");

				assert (comment.node_name == "#comment");
				assert (comment.node_value == "Ever since the day we promised.");
			});
		Test.add_func ("/gxml/document/create_cdata_section", () => {
				Document doc = get_doc ();
				CDATASection cdata = doc.create_cdata_section ("put in real cdata");

				assert (cdata.node_name == "#cdata-section");
				assert (cdata.node_value == "put in real cdata");
			});
		Test.add_func ("/gxml/document/create_processing_instruction", () => {
				Document doc = get_doc ();
				ProcessingInstruction instruction = doc.create_processing_instruction ("target", "data");

				assert (instruction.node_name == "target");
				assert (instruction.target == "target");
				assert (instruction.data == "data");
				assert (instruction.node_value == "data");
			});
		Test.add_func ("/gxml/document/create_attribute", () => {
				Document doc = get_doc ();
				Attr attr = doc.create_attribute ("attrname");

				assert (attr.name == "attrname");
				assert (attr.node_name == "attrname");
				assert (attr.node_value == "");
			});
		Test.add_func ("/gxml/document/create_entity_reference", () => {
				Document doc = get_doc ();
				EntityReference entity = doc.create_entity_reference ("entref");

				assert (entity.node_name == "entref");
				// TODO: think of at least one other smoke test
			});
		Test.add_func ("/gxml/document/get_elements_by_tag_name", () => {
				Document doc = get_doc ();
				NodeList elems = doc.get_elements_by_tag_name ("Email");

				assert (elems.length == 2);
				assert (((Element)elems.item (0)).content == "fweasley@hogwarts.co.uk");
				/* more thorough test exists in Element, since right now
				   Document uses that one */
			});
		Test.add_func ("/gxml/document/to_string", () => {
				Document doc = get_doc ();
				assert (doc.to_string () == "<?xml version=\"1.0\"?>
<Sentences>
  <Sentence lang=\"en\">I like the colour blue.</Sentence>
  <Sentence lang=\"de\">Ich liebe die T&#xFC;r.</Sentence>
  <Authors>
    <Author>
      <Name>Fred</Name>
      <Email>fweasley@hogwarts.co.uk</Email>
    </Author>
    <Author>
      <Name>George</Name>
      <Email>gweasley@hogwarts.co.uk</Email>
    </Author>
  </Authors>
</Sentences>
");
				// TODO: want to test with format on and off

			});
	}

	private static void check_contents (Document test_doc) {
		Element root = test_doc.document_element;

		assert (root.node_name == "Sentences");
		assert (root.has_child_nodes () == true);

		NodeList authors = test_doc.get_elements_by_tag_name ("Author");
		assert (authors.length == 2);

		assert (test_doc.to_string () == "<?xml version=\"1.0\"?>
<Sentences>
  <Sentence lang=\"en\">I like the colour blue.</Sentence>
  <Sentence lang=\"de\">Ich liebe die T&#xFC;r.</Sentence>
  <Authors>
    <Author>
      <Name>Fred</Name>
      <Email>fweasley@hogwarts.co.uk</Email>
    </Author>
    <Author>
      <Name>George</Name>
      <Email>gweasley@hogwarts.co.uk</Email>
    </Author>
  </Authors>
</Sentences>
");
	}

	public static void print_node (GXml.Node node) {
		List<GXml.Node> children = (List<GXml.Node>)node.child_nodes;

		if (node.node_type != 3)
			GLib.stdout.printf ("<%s", node.node_name);
		HashTable<string, Attr> attrs = node.attributes;
		foreach (string key in attrs.get_keys ()) {
			Attr attr = attrs.lookup (key);
			GLib.stdout.printf (" %s=\"%s\"", attr.name, attr.value);
		}

		GLib.stdout.printf (">");
		if (node.node_value != null)
			GLib.stdout.printf ("%s", node.node_value);
		foreach (GXml.Node child in children) {
			// TODO: want a stringification method for Nodes?
			print_node (child);
		}
		if (node.node_type != 3)
			GLib.stdout.printf ("</%s>", node.node_name);
	}
}<|MERGE_RESOLUTION|>--- conflicted
+++ resolved
@@ -108,17 +108,10 @@
 				string xml;
 				Document doc;
 				GXml.Node root;
-<<<<<<< HEAD
 
 				xml = "<Fruits><Apple></Apple><Orange></Orange></Fruits>";
 				doc = new Document.from_string (xml);
 
-=======
-
-				xml = "<Fruits><Apple></Apple><Orange></Orange></Fruits>";
-				doc = new Document.from_string (xml);
-
->>>>>>> 7d0fc9a3
 				root = doc.document_element;
 				assert (root.node_name == "Fruits");
 				assert (root.has_child_nodes () == true);
@@ -197,11 +190,7 @@
 					FileIOStream iostream;
 					OutputStream outstream;
 					Document doc;
-<<<<<<< HEAD
-					//int exit_status;
-=======
 					int exit_status;
->>>>>>> 7d0fc9a3
 
 					doc = GXmlTest.get_doc ();
 
@@ -213,12 +202,6 @@
 					assert_not_reached ();
 				} catch (GXml.Error e) {
 					assert (e is GXml.Error.WRITER);
-<<<<<<< HEAD
-				} catch (GLib.Error e) {
-					stdout.printf (@"ERROR: $(e.message)");
-					assert_not_reached ();
-=======
->>>>>>> 7d0fc9a3
 				}
 				test_error (DomException.X_OTHER);
 			});
